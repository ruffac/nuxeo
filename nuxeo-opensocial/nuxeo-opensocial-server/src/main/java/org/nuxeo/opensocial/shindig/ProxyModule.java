/*
 * (C) Copyright 2006-2009 Nuxeo SA (http://nuxeo.com/) and contributors.
 *
 * All rights reserved. This program and the accompanying materials
 * are made available under the terms of the GNU Lesser General Public License
 * (LGPL) version 2.1 which accompanies this distribution, and is available at
 * http://www.gnu.org/licenses/lgpl.html
 *
 * This library is distributed in the hope that it will be useful,
 * but WITHOUT ANY WARRANTY; without even the implied warranty of
 * MERCHANTABILITY or FITNESS FOR A PARTICULAR PURPOSE. See the GNU
 * Lesser General Public License for more details.
 *
 * Contributors:
 *     Leroy Merlin (http://www.leroymerlin.fr/) - initial implementation
 */

package org.nuxeo.opensocial.shindig;

import java.net.ProxySelector;

import org.nuxeo.opensocial.service.impl.SimpleProxySelector;

import com.google.inject.AbstractModule;

public class ProxyModule extends AbstractModule {
    @Override
    protected void configure() {
<<<<<<< HEAD
        bind(ProxySelector.class).to(SimpleProxySelector.class);
        bind(HttpFetcher.class).to(ProxySelectorHttpFetcher.class).in(
                Scopes.SINGLETON);
        // bind(GadgetOAuthTokenStore.class).to(NXGadgetOAuthHack.class);
=======
        ProxySelector.setDefault(new SimpleProxySelector());
>>>>>>> b384d9c9
    }
}<|MERGE_RESOLUTION|>--- conflicted
+++ resolved
@@ -26,13 +26,6 @@
 public class ProxyModule extends AbstractModule {
     @Override
     protected void configure() {
-<<<<<<< HEAD
-        bind(ProxySelector.class).to(SimpleProxySelector.class);
-        bind(HttpFetcher.class).to(ProxySelectorHttpFetcher.class).in(
-                Scopes.SINGLETON);
-        // bind(GadgetOAuthTokenStore.class).to(NXGadgetOAuthHack.class);
-=======
         ProxySelector.setDefault(new SimpleProxySelector());
->>>>>>> b384d9c9
     }
 }