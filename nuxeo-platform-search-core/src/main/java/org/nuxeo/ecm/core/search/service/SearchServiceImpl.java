--- conflicted
+++ resolved
@@ -1044,15 +1044,9 @@
     }
 
     public void setNumberOfIndexingThreads(int numberOfIndexingThreads) {
-<<<<<<< HEAD
-        log.info("Setting indexing thread pool size: "
-                + Integer.toString(numberOfIndexingThreads));
-        this.threadPoolSizeMax = numberOfIndexingThreads;
-=======
         log.info("Setting indexing thread pool size: " +
                 Integer.toString(numberOfIndexingThreads));
         threadPoolSizeMax = numberOfIndexingThreads;
->>>>>>> ad7835e5
     }
 
     public void saveAllSessions() throws IndexingException {
