--- conflicted
+++ resolved
@@ -41,10 +41,7 @@
  * maintains a search service session.
  * 
  * @author <a href="mailto:ja@nuxeo.com">Julien Anguenot</a>
-<<<<<<< HEAD
-=======
  * 
->>>>>>> 44d76d9f
  */
 public class IndexingThreadImpl extends Thread implements IndexingThread {
 
@@ -106,11 +103,6 @@
 
     /**
      * Closes the bound core session if exists and still active.
-<<<<<<< HEAD
-=======
-     * 
-     * @throws Exception
->>>>>>> 44d76d9f
      */
     private void closeCoreSession() {
         try {
@@ -120,13 +112,7 @@
                 CoreInstance.getInstance().close(coreSession);
             }
         } catch (Throwable t) {
-<<<<<<< HEAD
             log.error("Error when cleaning CoreSession bound to indexing thread", t);
-=======
-            log.error(
-                    "Error when cleaning CoreSession bound to indexing thread",
-                    t);
->>>>>>> 44d76d9f
         } finally {
             coreSession = null;
         }
@@ -147,11 +133,6 @@
 
     /**
      * Logout.
-<<<<<<< HEAD
-=======
-     * 
-     * @throws Exception
->>>>>>> 44d76d9f
      */
     private void logout() {
         if (loginCtx != null) {
