--- conflicted
+++ resolved
@@ -81,25 +81,6 @@
 
     // TODO: make this overridable with an extension point
     protected FileSystemChangeFinder changeFinder = new AuditChangeFinder();
-
-<<<<<<< HEAD
-    // Versioning delay in seconds
-    // TODO: make this configurable with an extension point
-    protected long versioningDelay = 3600;
-
-    // Versioning option
-    // TODO: make this configurable with an extension point
-    protected VersioningOption versioningOption = VersioningOption.MINOR;
-=======
-    public NuxeoDriveManagerImpl() {
-        clearCache();
-    }
-
-    protected void clearCache() {
-        cache = CacheBuilder.newBuilder().concurrencyLevel(4).maximumSize(10000).expireAfterWrite(
-                10, TimeUnit.MINUTES).build();
-    }
->>>>>>> 546d52be
 
     @Override
     public void registerSynchronizationRoot(String userName,
