--- conflicted
+++ resolved
@@ -73,22 +73,12 @@
             if (!allRepositories) {
                 String repositoryName = session.getRepositoryName();
                 auditQuery = String.format(auditQuerySb.toString(),
-<<<<<<< HEAD
-                        repositoryName, blackListedDocTypes,
-                        getRootPathClause(rootPaths),
+                        repositoryName, getRootPathClause(rootPaths),
                         getDateClause(lastSuccessfulSyncDate, syncDate));
             } else {
                 auditQuery = String.format(auditQuerySb.toString(),
-                        blackListedDocTypes, getRootPathClause(rootPaths),
+                        getRootPathClause(rootPaths),
                         getDateClause(lastSuccessfulSyncDate, syncDate));
-=======
-                        repositoryName, getRootPathClause(rootPaths),
-                        getLastSuccessfulSyncDate(lastSuccessfulSync));
-            } else {
-                auditQuery = String.format(auditQuerySb.toString(),
-                        getRootPathClause(rootPaths),
-                        getLastSuccessfulSyncDate(lastSuccessfulSync));
->>>>>>> 8c761ed3
             }
             log.debug("Querying audit logs for document changes: " + auditQuery);
 
