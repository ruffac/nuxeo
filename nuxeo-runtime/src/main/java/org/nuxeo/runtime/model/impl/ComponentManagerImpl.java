/*
 * (C) Copyright 2006-2008 Nuxeo SAS (http://nuxeo.com/) and contributors.
 *
 * All rights reserved. This program and the accompanying materials
 * are made available under the terms of the GNU Lesser General Public License
 * (LGPL) version 2.1 which accompanies this distribution, and is available at
 * http://www.gnu.org/licenses/lgpl.html
 *
 * This library is distributed in the hope that it will be useful,
 * but WITHOUT ANY WARRANTY; without even the implied warranty of
 * MERCHANTABILITY or FITNESS FOR A PARTICULAR PURPOSE. See the GNU
 * Lesser General Public License for more details.
 *
 * Contributors:
 *     Bogdan Stefanescu
 *     Florent Guillaume
 */

package org.nuxeo.runtime.model.impl;

import java.util.ArrayList;
import java.util.Collection;
import java.util.HashMap;
import java.util.HashSet;
import java.util.Hashtable;
import java.util.LinkedHashSet;
import java.util.List;
import java.util.Map;
import java.util.Set;

import org.apache.commons.logging.Log;
import org.apache.commons.logging.LogFactory;
import org.nuxeo.common.collections.ListenerList;
import org.nuxeo.runtime.ComponentEvent;
import org.nuxeo.runtime.ComponentListener;
import org.nuxeo.runtime.RuntimeService;
import org.nuxeo.runtime.api.Framework;
import org.nuxeo.runtime.model.ComponentInstance;
import org.nuxeo.runtime.model.ComponentManager;
import org.nuxeo.runtime.model.ComponentName;
import org.nuxeo.runtime.model.Extension;
import org.nuxeo.runtime.model.RegistrationInfo;
import org.nuxeo.runtime.remoting.RemoteContext;

/**
 * @author Bogdan Stefanescu
 * @author Florent Guillaume
 */
public class ComponentManagerImpl implements ComponentManager {

    private static final Log log = LogFactory.getLog(ComponentManager.class);

    // must use an ordered Set to avoid loosing the order of the pending extensions
    protected final Map<ComponentName, Set<Extension>> pendingExtensions;

    private ListenerList listeners;

    private Map<ComponentName, RegistrationInfoImpl> registry;

    private Map<ComponentName, Set<RegistrationInfoImpl>> dependsOnMe;

    private final Map<String, RegistrationInfoImpl> services;


    public ComponentManagerImpl(RuntimeService runtime) {
        registry = new HashMap<ComponentName, RegistrationInfoImpl>();
        dependsOnMe = new HashMap<ComponentName, Set<RegistrationInfoImpl>>();
        pendingExtensions = new HashMap<ComponentName, Set<Extension>>();
        listeners = new ListenerList();
        services = new Hashtable<String, RegistrationInfoImpl>();
    }

    public Collection<RegistrationInfo> getRegistrations() {
        return new ArrayList<RegistrationInfo>(registry.values());
    }

    public Map<ComponentName, Set<ComponentName>> getPendingRegistrations() {
        Map<ComponentName, Set<ComponentName>> pending = new HashMap<ComponentName, Set<ComponentName>>();
        for (RegistrationInfo ri : registry.values()) {
            if (ri.getState() == RegistrationInfo.REGISTERED) {
                pending.put(ri.getName(), ri.getRequiredComponents());
            }
        }
        for (Map.Entry<ComponentName, Set<RegistrationInfoImpl>> e : dependsOnMe.entrySet()) {
            for (RegistrationInfo ri : e.getValue()) {
                Set<ComponentName> deps = new HashSet<ComponentName>(1);
                deps.add(e.getKey());
                pending.put(ri.getName(), deps);
            }
        }
        return pending;
    }

    public Collection<ComponentName> getNeededRegistrations() {
        return pendingExtensions.keySet();
    }

    public Collection<Extension> getPendingExtensions(ComponentName name) {
        return pendingExtensions.get(name);
    }

    public RegistrationInfo getRegistrationInfo(ComponentName name) {
        return registry.get(name);
    }

    public synchronized boolean isRegistered(ComponentName name) {
        return registry.containsKey(name);
    }

    public synchronized int size() {
        return registry.size();
    }

    public ComponentInstance getComponent(ComponentName name) {
        RegistrationInfoImpl ri = registry.get(name);
        return ri != null ? ri.getComponent() : null;
    }

    public synchronized void shutdown() {
        // unregister me -> this will unregister all objects that depends on me
        List<RegistrationInfo> elems = new ArrayList<RegistrationInfo>(
                registry.values());
        for (RegistrationInfo ri : elems) {
            try {
                unregister(ri);
            } catch (Exception e) {
                log.error("failed to shutdown component manager", e);
            }
        }
        try {
            listeners = null;
            registry.clear();
            registry = null;
            dependsOnMe.clear();
            dependsOnMe = null;
        } catch (Exception e) {
            log.error("Failed to shutdown registry manager");
        }
    }

    public synchronized void register(RegistrationInfo regInfo) {
        _register((RegistrationInfoImpl) regInfo);
    }

    public final void _register(RegistrationInfoImpl ri) {
        ComponentName name = ri.getName();
        if (isRegistered(name)) {
            if (name.getName().startsWith("org.nuxeo.runtime.")) {
                // XXX we hide the fact that nuxeo-runtime bundles are
                // registered twice
                // TODO fix the root cause and remove this
                return;
            }
            String msg = "Duplicate component name: '" + name + "'";
            log.error(msg);
            Framework.getRuntime().getWarnings().add(msg);
            return;
            //throw new IllegalStateException("Component was already registered: " + name);
        }

        ri.manager = this;

        try {
            ri.register();
        } catch (Exception e) {
            log.error("Failed to register component: " + ri.getName(), e);
            return;
        }

        // compute blocking dependencies
        boolean hasBlockingDeps = computeBlockingDependencies(ri);

        // check if blocking dependencies were found
        if (!hasBlockingDeps) {
            // check if there is any object waiting for me
            Set<RegistrationInfoImpl> pendings = removeDependencies(name);
            // update set the dependsOnMe member
            ri.dependsOnMe = pendings;

            // no blocking dependencies found - register it
            log.info("Registering component: " + ri.getName());
            // create the component
            try {
                registry.put(ri.name, ri);
                ri.resolve();

                // if some objects are waiting for me notify them about my registration
                if (ri.dependsOnMe != null) {
                    // notify all components that deonds on me about my registration
                    for (RegistrationInfoImpl pending : ri.dependsOnMe) {
                        if (pending.waitsFor == null) {
                            _register(pending);
                        } else {
                            // remove object dependence on me
                            pending.waitsFor.remove(name);
                            // if object has no more dependencies register it
                            if (pending.waitsFor.isEmpty()) {
                                pending.waitsFor = null;
                                _register(pending);
                            }
                        }
                    }
                }

            } catch (Exception e) {
                log.error("Failed to create component: " + ri.name, e);
            }

        } else {
            log.info("Registration delayed for component: " + name
                    + ". Waiting for: " + ri.waitsFor);
        }
    }

    public synchronized void unregister(RegistrationInfo regInfo) {
        _unregister((RegistrationInfoImpl) regInfo);
    }

    public final void _unregister(RegistrationInfoImpl ri) {

        // remove me as a dependent on other objects
        if (ri.requires != null) {
            for (ComponentName dep : ri.requires) {
                RegistrationInfoImpl depRi = registry.get(dep);
                if (depRi != null) { // can be null if comp is unresolved and waiting for this dep.
                    if (depRi.dependsOnMe != null) {
                        depRi.dependsOnMe.remove(ri);
                    }
                }
            }
        }
        // unresolve also the dependent objects
        if (ri.dependsOnMe != null) {
            List<RegistrationInfoImpl> deps = new ArrayList<RegistrationInfoImpl>(
                    ri.dependsOnMe);
            for (RegistrationInfoImpl dep : deps) {
                try {
                    dep.unresolve();
                    // TODO ------------- keep waiting comp. in the registry -
                    // otherwise the unresolved comp will never be unregistered
                    // add a blocking dependence on me
                    if (dep.waitsFor == null) {
                        dep.waitsFor = new HashSet<ComponentName>();
                    }
                    dep.waitsFor.add(ri.name);
                    addDependency(ri.name, dep);
                    // remove from registry
                    registry.remove(dep);
                    // TODO -------------
                } catch (Exception e) {
                    log.error("Failed to unresolve component: " + dep.getName(), e);
                }
            }
        }

        log.info("Unregistering component: " + ri.name);

        try {
            if (registry.remove(ri.name) == null) {
                // may be a pending component
                //TODO -> put pending components in the registry
            }
            ri.unregister();
        } catch (Exception e) {
            log.error("Failed to unregister component: " + ri.getName(), e);
        }
    }

    public synchronized void unregister(ComponentName name) {
        RegistrationInfoImpl ri = registry.get(name);
        if (ri != null) {
            _unregister(ri);
        }
    }

    public void addComponentListener(ComponentListener listener) {
        listeners.add(listener);
    }

    public void removeComponentListener(ComponentListener listener) {
        listeners.remove(listener);
    }

    void sendEvent(ComponentEvent event) {
        log.debug("Dispatching event: " + event);
        Object[] listeners = this.listeners.getListeners();
        for (Object listener : listeners) {
            ((ComponentListener) listener).handleEvent(event);
        }
    }

    protected boolean computeBlockingDependencies(RegistrationInfoImpl ri) {
        if (ri.requires != null) {
            for (ComponentName dep : ri.requires) {
                RegistrationInfoImpl depRi = registry.get(dep);
                if (depRi == null) {
                    // dep is not yet registered - add it to the blocking deps queue
                    if (ri.waitsFor == null) {
                        ri.waitsFor = new HashSet<ComponentName>();
                    }
                    ri.waitsFor.add(dep);
                    addDependency(dep, ri);
                } else {
                    // we need this when unregistering depRi
                    // to be able to unregister dependent components
                    if (depRi.dependsOnMe == null) {
                        depRi.dependsOnMe = new HashSet<RegistrationInfoImpl>();
                    }
                    depRi.dependsOnMe.add(ri);
                }
            }
        }
        return ri.waitsFor != null;
    }

    protected synchronized void addDependency(ComponentName name,
            RegistrationInfoImpl dependent) {
        Set<RegistrationInfoImpl> pendings = dependsOnMe.get(name);
        if (pendings == null) {
            pendings = new HashSet<RegistrationInfoImpl>();
            dependsOnMe.put(name, pendings);
        }
        pendings.add(dependent);
    }

    protected synchronized Set<RegistrationInfoImpl> removeDependencies(
            ComponentName name) {
        return dependsOnMe.remove(name);
    }

    public void registerExtension(Extension extension) throws Exception {
        ComponentName name = extension.getTargetComponent();
        RegistrationInfoImpl ri = registry.get(name);
        if (ri != null) {
            if (log.isDebugEnabled()) {
                log.debug("Register contributed extension: " + extension);
            }
            loadContributions(ri, extension);
            ri.component.registerExtension(extension);
            if (!(extension.getContext() instanceof RemoteContext)) {
                // TODO avoid resending events when remoting extensions are registered
                // - temporary hack - find something better
                sendEvent(new ComponentEvent(ComponentEvent.EXTENSION_REGISTERED,
                        ((ComponentInstanceImpl) extension.getComponent()).ri, extension));
            }
        } else { // put the extension in the pending queue
            if (log.isDebugEnabled()) {
                log.debug("Enqueue contributed extension to pending queue: " + extension);
            }
            Set<Extension> extensions = pendingExtensions.get(name);
            if (extensions == null) {
                extensions = new LinkedHashSet<Extension>(); // must keep order in which extensions are contributed
                pendingExtensions.put(name, extensions);
            }
            extensions.add(extension);
            if (!(extension.getContext() instanceof RemoteContext)) {
                // TODO avoid resending events when remoting extensions are registered
                // - temporary hack - find something better
                sendEvent(new ComponentEvent(ComponentEvent.EXTENSION_PENDING,
                        ((ComponentInstanceImpl) extension.getComponent()).ri, extension));
            }
        }
    }

    public void unregisterExtension(Extension extension) throws Exception {
        if (log.isDebugEnabled()) {
            log.debug("Unregister contributed extension: " + extension);
        }
        ComponentName name = extension.getTargetComponent();
        RegistrationInfo ri = registry.get(name);
        if (ri != null) {
            ComponentInstance co = ri.getComponent();
            if (co != null) {
                co.unregisterExtension(extension);
            }
        } else { // maybe it's pending
            Set<Extension> extensions = pendingExtensions.get(name);
            if (extensions != null) {
                // FIXME: extensions is a set of Extensions, not ComponentNames.
                extensions.remove(name);
                if (extensions.isEmpty()) {
                    pendingExtensions.remove(name);
                }
            }
        }
        if (!(extension.getContext() instanceof RemoteContext)) {
            // TODO avoid resending events when remoting extensions are
            // registered - temporary hack - find something better
            sendEvent(new ComponentEvent(ComponentEvent.EXTENSION_UNREGISTERED,
                    ((ComponentInstanceImpl) extension.getComponent()).ri,
                    extension));
        }
    }

    public static void loadContributions(RegistrationInfoImpl ri, Extension xt) {
        ExtensionPointImpl xp = ri.getExtensionPoint(xt.getExtensionPoint());
        if (xp != null && xp.contributions != null) {
            try {
                Object[] contribs = xp.loadContributions(ri, xt);
                xt.setContributions(contribs);
            } catch (Exception e) {
                log.error("Failed to create contribution objects", e);
            }
        }
    }

    public void registerServices(RegistrationInfoImpl ri) {
        if (ri.serviceDescriptor == null) {
            return;
        }
        for (String service : ri.serviceDescriptor.services) {
            log.info("Registering service: " + service);
            services.put(service, ri);
            // TODO: send notifications
        }
    }

    public void unregisterServices(RegistrationInfoImpl ri) {
        if (ri.serviceDescriptor == null) {
            return;
        }
        for (String service : ri.serviceDescriptor.services) {
            services.remove(service);
            // TODO: send notifications
        }
    }

    public String[] getServices() {
        return services.keySet().toArray(new String[services.size()]);
    }

    public ComponentInstance getComponentProvidingService(Class<?> serviceClass) {
        try {
            RegistrationInfoImpl ri = services.get(serviceClass.getName());
            if (ri != null) {
                if (!ri.isActivated()) {
                    if (ri.isResolved()) {
                        ri.activate(); // activate the component if not yet activated
                    } else {
                        // Hack to avoid messages during TypeService activation
                        if (!serviceClass.getSimpleName().equals("TypeProvider")) {
                            log.debug("The component exposing the service " +
                                    serviceClass + " is not resolved");
                        }
                        return null;
                    }
                }
                return ri.getComponent();
            }
        } catch (Exception e) {
            log.error("Failed to get service: " + serviceClass);
        }
        return null;
    }

<<<<<<< HEAD
    public Collection<ComponentName> getActivatingRegistrations() {
        Collection<ComponentName> activating = new ArrayList<ComponentName>();
        for (RegistrationInfo ri : registry.values()) {
            if (ri.getState() == RegistrationInfo.ACTIVATING) {
                activating.add(ri.getName());
            }
        }
        return activating;
=======
    public <T> T getService(Class<T> serviceClass) {
        ComponentInstance comp = getComponentProvidingService(serviceClass);
        return comp != null ? comp.getAdapter(serviceClass) : null;
>>>>>>> 375c242e
    }

}<|MERGE_RESOLUTION|>--- conflicted
+++ resolved
@@ -453,7 +453,11 @@
         return null;
     }
 
-<<<<<<< HEAD
+    public <T> T getService(Class<T> serviceClass) {
+        ComponentInstance comp = getComponentProvidingService(serviceClass);
+        return comp != null ? comp.getAdapter(serviceClass) : null;
+    }
+
     public Collection<ComponentName> getActivatingRegistrations() {
         Collection<ComponentName> activating = new ArrayList<ComponentName>();
         for (RegistrationInfo ri : registry.values()) {
@@ -462,11 +466,6 @@
             }
         }
         return activating;
-=======
-    public <T> T getService(Class<T> serviceClass) {
-        ComponentInstance comp = getComponentProvidingService(serviceClass);
-        return comp != null ? comp.getAdapter(serviceClass) : null;
->>>>>>> 375c242e
     }
 
 }