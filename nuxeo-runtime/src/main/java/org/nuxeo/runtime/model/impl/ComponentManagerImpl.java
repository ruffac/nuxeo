/*
 * (C) Copyright 2006-2008 Nuxeo SAS (http://nuxeo.com/) and contributors.
 *
 * All rights reserved. This program and the accompanying materials
 * are made available under the terms of the GNU Lesser General Public License
 * (LGPL) version 2.1 which accompanies this distribution, and is available at
 * http://www.gnu.org/licenses/lgpl.html
 *
 * This library is distributed in the hope that it will be useful,
 * but WITHOUT ANY WARRANTY; without even the implied warranty of
 * MERCHANTABILITY or FITNESS FOR A PARTICULAR PURPOSE. See the GNU
 * Lesser General Public License for more details.
 *
 * Contributors:
 *     Bogdan Stefanescu
 *     Florent Guillaume
 */

package org.nuxeo.runtime.model.impl;

import java.util.ArrayList;
import java.util.Collection;
import java.util.HashMap;
import java.util.HashSet;
import java.util.Hashtable;
import java.util.List;
import java.util.Map;
import java.util.Set;

import org.apache.commons.logging.Log;
import org.apache.commons.logging.LogFactory;
import org.nuxeo.common.collections.ListenerList;
import org.nuxeo.runtime.ComponentEvent;
import org.nuxeo.runtime.ComponentListener;
import org.nuxeo.runtime.RuntimeService;
import org.nuxeo.runtime.api.Framework;
import org.nuxeo.runtime.model.ComponentInstance;
import org.nuxeo.runtime.model.ComponentManager;
import org.nuxeo.runtime.model.ComponentName;
import org.nuxeo.runtime.model.Extension;
import org.nuxeo.runtime.model.RegistrationInfo;
import org.nuxeo.runtime.remoting.RemoteContext;

/**
 * @author Bogdan Stefanescu
 * @author Florent Guillaume
 */
public class ComponentManagerImpl implements ComponentManager {

    private static final Log log = LogFactory.getLog(ComponentManager.class);

    protected final Map<ComponentName, Set<Extension>> pendingExtensions;

    private ListenerList listeners;

    private Map<ComponentName, RegistrationInfoImpl> registry;

    private Map<ComponentName, Set<RegistrationInfoImpl>> dependsOnMe;

    private final Map<String, RegistrationInfoImpl> services;


    public ComponentManagerImpl(RuntimeService runtime) {
        registry = new HashMap<ComponentName, RegistrationInfoImpl>();
        dependsOnMe = new HashMap<ComponentName, Set<RegistrationInfoImpl>>();
        pendingExtensions = new HashMap<ComponentName, Set<Extension>>();
        listeners = new ListenerList();
        services = new Hashtable<String, RegistrationInfoImpl>();
    }

    public Collection<RegistrationInfo> getRegistrations() {
        return new ArrayList<RegistrationInfo>(registry.values());
    }

    public Map<ComponentName, Set<ComponentName>> getPendingRegistrations() {
        Map<ComponentName, Set<ComponentName>> pending = new HashMap<ComponentName, Set<ComponentName>>();
        for (RegistrationInfo ri : registry.values()) {
            if (ri.getState() == RegistrationInfo.REGISTERED) {
                pending.put(ri.getName(), ri.getRequiredComponents());
            }
        }
        for (Map.Entry<ComponentName, Set<RegistrationInfoImpl>> e : dependsOnMe.entrySet()) {
            for (RegistrationInfo ri : e.getValue()) {
                Set<ComponentName> deps = new HashSet<ComponentName>(1);
                deps.add(e.getKey());
                pending.put(ri.getName(), deps);
            }
        }
        return pending;
    }

    public Collection<ComponentName> getNeededRegistrations() {
        return pendingExtensions.keySet();
    }

    public Collection<Extension> getPendingExtensions(ComponentName name) {
        return pendingExtensions.get(name);
    }

    public RegistrationInfo getRegistrationInfo(ComponentName name) {
        return registry.get(name);
    }

    public synchronized boolean isRegistered(ComponentName name) {
        return registry.containsKey(name);
    }

    public synchronized int size() {
        return registry.size();
    }

    public ComponentInstance getComponent(ComponentName name) {
        RegistrationInfoImpl ri = registry.get(name);
        return ri != null ? ri.getComponent() : null;
    }

    public synchronized void shutdown() {
        // unregister me -> this will unregister all objects that depends on me
        List<RegistrationInfo> elems = new ArrayList<RegistrationInfo>(
                registry.values());
        for (RegistrationInfo ri : elems) {
            try {
                unregister(ri);
            } catch (Exception e) {
                log.error("failed to shutdown component manager", e);
            }
        }
        try {
            listeners = null;
            registry.clear();
            registry = null;
            dependsOnMe.clear();
            dependsOnMe = null;
        } catch (Exception e) {
            log.error("Failed to shutdown registry manager");
        }
    }

    public synchronized void register(RegistrationInfo regInfo) {
        _register((RegistrationInfoImpl) regInfo);
    }

    public final void _register(RegistrationInfoImpl ri) {
        ComponentName name = ri.getName();
        if (isRegistered(name)) {
<<<<<<< HEAD
            log.warn("Component was already registered: " + name);
            // TODO avoid throwing an exception here - for now runtime components are registered twice
            // When this will be fixed we can thrown an error here
=======
            String msg = "Duplicate component name: '" + name + "'";
            log.error(msg);
            Framework.getRuntime().getWarnings().add(msg);
>>>>>>> 9c3727e0
            return;
            //throw new IllegalStateException("Component was already registered: " + name);
        }

        ri.manager = this;

        try {
            ri.register();
        } catch (Exception e) {
            log.error("Failed to register component: " + ri.getName(), e);
            return;
        }

        // compute blocking dependencies
        boolean hasBlockingDeps = computeBlockingDependencies(ri);

        // check if blocking dependencies were found
        if (!hasBlockingDeps) {
            // check if there is any object waiting for me
            Set<RegistrationInfoImpl> pendings = removeDependencies(name);
            // update set the dependsOnMe member
            ri.dependsOnMe = pendings;

            // no blocking dependencies found - register it
            log.info("Registering component: " + ri.getName());
            // create the component
            try {
                registry.put(ri.name, ri);
                ri.resolve();

                // if some objects are waiting for me notify them about my registration
                if (ri.dependsOnMe != null) {
                    // notify all components that deonds on me about my registration
                    for (RegistrationInfoImpl pending : ri.dependsOnMe) {
                        if (pending.waitsFor == null) {
                            _register(pending);
                        } else {
                            // remove object dependence on me
                            pending.waitsFor.remove(name);
                            // if object has no more dependencies register it
                            if (pending.waitsFor.isEmpty()) {
                                pending.waitsFor = null;
                                _register(pending);
                            }
                        }
                    }
                }

            } catch (Exception e) {
                log.error("Failed to create component: " + ri.name, e);
            }

        } else {
            log.info("Registration delayed for component: " + name
                    + ". Waiting for: " + ri.waitsFor);
        }
    }

    public synchronized void unregister(RegistrationInfo regInfo) {
        _unregister((RegistrationInfoImpl) regInfo);
    }

    public final void _unregister(RegistrationInfoImpl ri) {

        // remove me as a dependent on other objects
        if (ri.requires != null) {
            for (ComponentName dep : ri.requires) {
                RegistrationInfoImpl depRi = registry.get(dep);
                if (depRi != null) { // can be null if comp is unresolved and waiting for this dep.
                    if (depRi.dependsOnMe != null) {
                        depRi.dependsOnMe.remove(ri);
                    }
                }
            }
        }
        // unresolve also the dependent objects
        if (ri.dependsOnMe != null) {
            List<RegistrationInfoImpl> deps = new ArrayList<RegistrationInfoImpl>(
                    ri.dependsOnMe);
            for (RegistrationInfoImpl dep : deps) {
                try {
                    dep.unresolve();
                    // TODO ------------- keep waiting comp. in the registry -
                    // otherwise the unresolved comp will never be unregistered
                    // add a blocking dependence on me
                    if (dep.waitsFor == null) {
                        dep.waitsFor = new HashSet<ComponentName>();
                    }
                    dep.waitsFor.add(ri.name);
                    addDependency(ri.name, dep);
                    // remove from registry
                    registry.remove(dep);
                    // TODO -------------
                } catch (Exception e) {
                    log.error("Failed to unresolve component: " + dep.getName(), e);
                }
            }
        }

        log.info("Unregistering component: " + ri.name);

        try {
            if (registry.remove(ri.name) == null) {
                // may be a pending component
                //TODO -> put pending components in the registry
            }
            ri.unregister();
        } catch (Exception e) {
            log.error("Failed to unregister component: " + ri.getName(), e);
        }
    }

    public synchronized void unregister(ComponentName name) {
        RegistrationInfoImpl ri = registry.get(name);
        if (ri != null) {
            _unregister(ri);
        }
    }

    public void addComponentListener(ComponentListener listener) {
        listeners.add(listener);
    }

    public void removeComponentListener(ComponentListener listener) {
        listeners.remove(listener);
    }

    void sendEvent(ComponentEvent event) {
        log.debug("Dispatching event: " + event);
        Object[] listeners = this.listeners.getListeners();
        for (Object listener : listeners) {
            ((ComponentListener) listener).handleEvent(event);
        }
    }

    protected boolean computeBlockingDependencies(RegistrationInfoImpl ri) {
        if (ri.requires != null) {
            for (ComponentName dep : ri.requires) {
                RegistrationInfoImpl depRi = registry.get(dep);
                if (depRi == null) {
                    // dep is not yet registered - add it to the blocking deps queue
                    if (ri.waitsFor == null) {
                        ri.waitsFor = new HashSet<ComponentName>();
                    }
                    ri.waitsFor.add(dep);
                    addDependency(dep, ri);
                } else {
                    // we need this when unregistering depRi
                    // to be able to unregister dependent components
                    if (depRi.dependsOnMe == null) {
                        depRi.dependsOnMe = new HashSet<RegistrationInfoImpl>();
                    }
                    depRi.dependsOnMe.add(ri);
                }
            }
        }
        return ri.waitsFor != null;
    }

    protected synchronized void addDependency(ComponentName name,
            RegistrationInfoImpl dependent) {
        Set<RegistrationInfoImpl> pendings = dependsOnMe.get(name);
        if (pendings == null) {
            pendings = new HashSet<RegistrationInfoImpl>();
            dependsOnMe.put(name, pendings);
        }
        pendings.add(dependent);
    }

    protected synchronized Set<RegistrationInfoImpl> removeDependencies(
            ComponentName name) {
        return dependsOnMe.remove(name);
    }

    public void registerExtension(Extension extension) throws Exception {
        ComponentName name = extension.getTargetComponent();
        RegistrationInfoImpl ri = registry.get(name);
        if (ri != null) {
            if (log.isDebugEnabled()) {
                log.debug("Register contributed extension: " + extension);
            }
            loadContributions(ri, extension);
            ri.component.registerExtension(extension);
            if (!(extension.getContext() instanceof RemoteContext)) {
                // TODO avoid resending events when remoting extensions are registered
                // - temporary hack - find something better
                sendEvent(new ComponentEvent(ComponentEvent.EXTENSION_REGISTERED,
                        ((ComponentInstanceImpl) extension.getComponent()).ri, extension));
            }
        } else { // put the extension in the pending queue
            if (log.isDebugEnabled()) {
                log.debug("Enqueue contributed extension to pending queue: " + extension);
            }
            Set<Extension> extensions = pendingExtensions.get(name);
            if (extensions == null) {
                extensions = new HashSet<Extension>();
                pendingExtensions.put(name, extensions);
            }
            extensions.add(extension);
            if (!(extension.getContext() instanceof RemoteContext)) {
                // TODO avoid resending events when remoting extensions are registered
                // - temporary hack - find something better
                sendEvent(new ComponentEvent(ComponentEvent.EXTENSION_PENDING,
                        ((ComponentInstanceImpl) extension.getComponent()).ri, extension));
            }
        }
    }

    public void unregisterExtension(Extension extension) throws Exception {
        if (log.isDebugEnabled()) {
            log.debug("Unregister contributed extension: " + extension);
        }
        ComponentName name = extension.getTargetComponent();
        RegistrationInfo ri = registry.get(name);
        if (ri != null) {
            ComponentInstance co = ri.getComponent();
            if (co != null) {
                co.unregisterExtension(extension);
            }
        } else { // maybe it's pending
            Set<Extension> extensions = pendingExtensions.get(name);
            if (extensions != null) {
                // FIXME: extensions is a set of Extensions, not ComponentNames.
                extensions.remove(name);
                if (extensions.isEmpty()) {
                    pendingExtensions.remove(name);
                }
            }
        }
        if (!(extension.getContext() instanceof RemoteContext)) {
            // TODO avoid resending events when remoting extensions are
            // registered - temporary hack - find something better
            sendEvent(new ComponentEvent(ComponentEvent.EXTENSION_UNREGISTERED,
                    ((ComponentInstanceImpl) extension.getComponent()).ri,
                    extension));
        }
    }

    public static void loadContributions(RegistrationInfoImpl ri, Extension xt) {
        ExtensionPointImpl xp = ri.getExtensionPoint(xt.getExtensionPoint());
        if (xp != null && xp.contributions != null) {
            try {
                Object[] contribs = xp.loadContributions(ri, xt);
                xt.setContributions(contribs);
            } catch (Exception e) {
                log.error("Failed to create contribution objects", e);
            }
        }
    }

    public void registerServices(RegistrationInfoImpl ri) {
        if (ri.serviceDescriptor == null) {
            return;
        }
        for (String service : ri.serviceDescriptor.services) {
            log.info("Registering service: " + service);
            services.put(service, ri);
            // TODO: send notifications
        }
    }

    public void unregisterServices(RegistrationInfoImpl ri) {
        if (ri.serviceDescriptor == null) {
            return;
        }
        for (String service : ri.serviceDescriptor.services) {
            services.remove(service);
            // TODO: send notifications
        }
    }

    public String[] getServices() {
        return services.keySet().toArray(new String[services.size()]);
    }

    public <T> T getService(Class<T> serviceClass) {
        try {
            RegistrationInfoImpl ri = services.get(serviceClass.getName());
            if (ri != null) {
                if (!ri.isActivated()) {
                    if (ri.isResolved()) {
                        ri.activate(); // activate the component if not yet activated
                    } else {
                        log.warn("The component exposing the service " + serviceClass
                                + " is not resolved - should be a bug.");
                        return null;
                    }
                }
                return ri.getComponent().getAdapter(serviceClass);
            }
        } catch (Exception e) {
            log.error("Failed to get service: " + serviceClass);
        }
        return null;
    }

}<|MERGE_RESOLUTION|>--- conflicted
+++ resolved
@@ -143,15 +143,9 @@
     public final void _register(RegistrationInfoImpl ri) {
         ComponentName name = ri.getName();
         if (isRegistered(name)) {
-<<<<<<< HEAD
-            log.warn("Component was already registered: " + name);
-            // TODO avoid throwing an exception here - for now runtime components are registered twice
-            // When this will be fixed we can thrown an error here
-=======
             String msg = "Duplicate component name: '" + name + "'";
             log.error(msg);
             Framework.getRuntime().getWarnings().add(msg);
->>>>>>> 9c3727e0
             return;
             //throw new IllegalStateException("Component was already registered: " + name);
         }
