<assembly>

  <fileSet id="template">
    <directory>src/main/resources</directory>
  </fileSet>

  <artifactSet id="launcher-lib">
    <artifacts>
      <artifact group="org.nuxeo.runtime" name="nuxeo-runtime-launcher" version="${nuxeo.runtime.version}"/>
    </artifacts>
  </artifactSet>

  <artifactSet id="bundles">
    <artifacts>
      <artifact group="org.nuxeo.common" name="nuxeo-common"/>

      <artifact group="org.nuxeo.runtime" name="nuxeo-runtime"/>
      <artifact group="org.nuxeo.runtime" name="nuxeo-runtime-osgi"/>

<<<<<<< HEAD
      <artifact group="org.nuxeo.ecm.core" name="nuxeo-core-api"/>
      <artifact group="org.nuxeo.ecm.core" name="nuxeo-core-schema"/>
      <artifact group="org.nuxeo.ecm.core" name="nuxeo-core-query"/>
      <artifact group="org.nuxeo.ecm.core" name="nuxeo-core-io"/>
      <artifact group="org.nuxeo.ecm.core" name="nuxeo-core-client"/>

      <artifact group="org.nuxeo.ecm.platform" name="nuxeo-shell-commands-base"/>
=======
      <artifact group="org.nuxeo.ecm.core" name="nuxeo-core-api" />
      <artifact group="org.nuxeo.ecm.core" name="nuxeo-core-schema" />
      <artifact group="org.nuxeo.ecm.core" name="nuxeo-core-query" />
      <artifact group="org.nuxeo.ecm.core" name="nuxeo-core-io" />
      <artifact group="org.nuxeo.ecm.core" name="nuxeo-core-client" version="${nuxeo.core.version}"/>

      <artifact group="org.nuxeo.ecm.platform" name="nuxeo-shell-commands-base" version="${nuxeo.platform.version}"/>
>>>>>>> 06731b20
    </artifacts>
  </artifactSet>

  <artifactSet id="third-party-libs">
    <import>*</import>
    <includes>
      <artifact group="javax.script" name="script-api"/>
      <artifact group="org.codehaus.groovy" name="groovy-all"/>
      <artifact group="concurrent"/>
      <artifact group="jline"/>
      <artifact group="dom4j"/>
      <artifact group="org.osgi"/>
      <artifact name="commons-logging"/>
      <artifact name="jboss-remoting"/>
      <artifact name="jboss-common"/>
      <artifact group="log4j" name="log4j"/>
    </includes>
  </artifactSet>

  <assemble>
    <set>template</set>
    <outputFile>/</outputFile>
  </assemble>

  <assemble>
    <set>launcher-lib</set>
    <outputFile>/</outputFile>
  </assemble>

  <assemble>
    <set>third-party-libs</set>
    <outputFile>lib</outputFile>
  </assemble>

  <assemble>
    <set>bundles</set>
    <outputFile>bundles</outputFile>
  </assemble>

</assembly><|MERGE_RESOLUTION|>--- conflicted
+++ resolved
@@ -6,26 +6,17 @@
 
   <artifactSet id="launcher-lib">
     <artifacts>
-      <artifact group="org.nuxeo.runtime" name="nuxeo-runtime-launcher" version="${nuxeo.runtime.version}"/>
+      <artifact group="org.nuxeo.runtime" name="nuxeo-runtime-launcher" version="${nuxeo.runtime.version}" />
     </artifacts>
   </artifactSet>
 
   <artifactSet id="bundles">
     <artifacts>
-      <artifact group="org.nuxeo.common" name="nuxeo-common"/>
+      <artifact group="org.nuxeo.common" name="nuxeo-common" />
 
-      <artifact group="org.nuxeo.runtime" name="nuxeo-runtime"/>
-      <artifact group="org.nuxeo.runtime" name="nuxeo-runtime-osgi"/>
+      <artifact group="org.nuxeo.runtime" name="nuxeo-runtime" />
+      <artifact group="org.nuxeo.runtime" name="nuxeo-runtime-osgi" />
 
-<<<<<<< HEAD
-      <artifact group="org.nuxeo.ecm.core" name="nuxeo-core-api"/>
-      <artifact group="org.nuxeo.ecm.core" name="nuxeo-core-schema"/>
-      <artifact group="org.nuxeo.ecm.core" name="nuxeo-core-query"/>
-      <artifact group="org.nuxeo.ecm.core" name="nuxeo-core-io"/>
-      <artifact group="org.nuxeo.ecm.core" name="nuxeo-core-client"/>
-
-      <artifact group="org.nuxeo.ecm.platform" name="nuxeo-shell-commands-base"/>
-=======
       <artifact group="org.nuxeo.ecm.core" name="nuxeo-core-api" />
       <artifact group="org.nuxeo.ecm.core" name="nuxeo-core-schema" />
       <artifact group="org.nuxeo.ecm.core" name="nuxeo-core-query" />
@@ -33,25 +24,26 @@
       <artifact group="org.nuxeo.ecm.core" name="nuxeo-core-client" version="${nuxeo.core.version}"/>
 
       <artifact group="org.nuxeo.ecm.platform" name="nuxeo-shell-commands-base" version="${nuxeo.platform.version}"/>
->>>>>>> 06731b20
     </artifacts>
   </artifactSet>
+
 
   <artifactSet id="third-party-libs">
     <import>*</import>
     <includes>
-      <artifact group="javax.script" name="script-api"/>
-      <artifact group="org.codehaus.groovy" name="groovy-all"/>
-      <artifact group="concurrent"/>
-      <artifact group="jline"/>
-      <artifact group="dom4j"/>
-      <artifact group="org.osgi"/>
-      <artifact name="commons-logging"/>
-      <artifact name="jboss-remoting"/>
-      <artifact name="jboss-common"/>
-      <artifact group="log4j" name="log4j"/>
+      <artifact group="javax.script" name="script-api" />
+      <artifact group="org.codehaus.groovy" name="groovy-all" />
+      <artifact group="concurrent" />
+      <artifact group="jline" />
+      <artifact group="dom4j" />
+      <artifact group="org.osgi" />
+      <artifact name="commons-logging" />
+      <artifact name="jboss-remoting" />
+      <artifact name="jboss-common" />
+      <artifact group="log4j" name="log4j" />
     </includes>
   </artifactSet>
+
 
   <assemble>
     <set>template</set>
@@ -73,4 +65,4 @@
     <outputFile>bundles</outputFile>
   </assemble>
 
-</assembly>+</assembly>
