--- conflicted
+++ resolved
@@ -2,74 +2,8 @@
 <@block name="content">
 <#import "common/util.ftl" as base/>
 
-<<<<<<< HEAD
-<html>
-<head>
-  <title><@block name="title">WebEngine Webworkspace</@block></title>
-  <meta http-equiv="Content-Type" content="text/html;charset=UTF-8">
-
-  <!-- stylesheets -->    
-  <link rel="stylesheet" href="${skinPath}/css/webengine.css" type="text/css" media="screen" charset="utf-8">
-  <link rel="stylesheet" href="${skinPath}/css/wiki.css" type="text/css" media="screen" charset="utf-8">
-
-</head>
-
-<body>
-<div id="wrap">
-  <div id="header">
-    <div class="webEngineRoot"><a href="${Root.path}"><img src="${skinPath}/image/dots.png" width="16" height="16" alt=""/></a></div>
-    <h1><a href="${Root.path}">WebEngine Webworkspaces 
-      <#if Document??>
-        - ${Document.title}
-      </#if>
-      </a>
-      </h1>
-  </div>
-
-  <div id="main-wrapper">
-    <div id="main">
-      <div class="main-content">
-
-
-
-
-<h1>${Document.title}</h1>
-=======
->>>>>>> af05c8da
 
 <h1>${Document.title}</h1>
 ${Document.webpage.content}
-<<<<<<< HEAD
-
-<#include "includes/attached_files.ftl">
-
-
-<hr>
-      <@block name="toolbox">
-
-<#include "includes/tree.ftl"/>
-<@navigator/>
-
-      </@block>
-
-
-
-
-        </div>
-      </div>
-    </div>
-
-  </div>
-
-  <div id="footer">
-     <@block name="footer">
-     <p>&copy; 2000-2008 <a href="http://www.nuxeo.com/en/">Nuxeo</a>.</p>
-     </@block>
-  </div>
-</div>
-</body>
-</html>
-=======
 </@block>
-</@theme>
->>>>>>> af05c8da
+</@theme>