/*
 * (C) Copyright 2006-2007 Nuxeo SAS (http://nuxeo.com/) and contributors.
 *
 * All rights reserved. This program and the accompanying materials
 * are made available under the terms of the GNU Lesser General Public License
 * (LGPL) version 2.1 which accompanies this distribution, and is available at
 * http://www.gnu.org/licenses/lgpl.html
 *
 * This library is distributed in the hope that it will be useful,
 * but WITHOUT ANY WARRANTY; without even the implied warranty of
 * MERCHANTABILITY or FITNESS FOR A PARTICULAR PURPOSE. See the GNU
 * Lesser General Public License for more details.
 *
 * Contributors:
 *     ${user}
 *
 * $Id
 */
package org.nuxeo.ecm.platform.forum.web;

import static org.jboss.seam.ScopeType.EVENT;

import java.security.Principal;
import java.util.ArrayList;
import java.util.Arrays;
import java.util.Collections;
import java.util.GregorianCalendar;
import java.util.List;

import javax.ejb.Remove;
import javax.faces.context.FacesContext;

import org.apache.commons.logging.Log;
import org.apache.commons.logging.LogFactory;
import org.jboss.seam.ScopeType;
import org.jboss.seam.annotations.Factory;
import org.jboss.seam.annotations.In;
import org.jboss.seam.annotations.Name;
import org.jboss.seam.annotations.Scope;
import org.jboss.seam.core.Events;
import org.nuxeo.common.utils.IdUtils;
import org.nuxeo.ecm.core.api.ClientException;
import org.nuxeo.ecm.core.api.CoreSession;
import org.nuxeo.ecm.core.api.DocumentModel;
import org.nuxeo.ecm.core.api.DocumentRef;
import org.nuxeo.ecm.core.api.NuxeoPrincipal;
import org.nuxeo.ecm.platform.comment.web.CommentManagerActions;
import org.nuxeo.ecm.platform.comment.web.ThreadEntry;
import org.nuxeo.ecm.platform.forum.web.api.PostAction;
import org.nuxeo.ecm.platform.forum.web.api.ThreadAction;
import org.nuxeo.ecm.platform.forum.workflow.ForumConstants;
import org.nuxeo.ecm.webapp.base.InputController;
import org.nuxeo.ecm.webapp.contentbrowser.DocumentActions;
import org.nuxeo.ecm.webapp.helpers.EventNames;
import org.nuxeo.ecm.webapp.security.PrincipalListManager;

/**
 * This Action Listener represents a Thread inside a forum.
 *
 * @author <a href="bchaffangeon@nuxeo.com">Brice Chaffangeon</a>
 */
@Name("threadAction")
@Scope(ScopeType.CONVERSATION)
public class ThreadActionBean extends InputController implements ThreadAction {

    private static final Log log = LogFactory.getLog(ThreadActionBean.class);

    private static final long serialVersionUID = -2667460487440135732L;

    protected static final String schema = "thread";

    protected static final String type = "Thread";

    protected boolean principalIsAdmin;

    @In(create = true)
    protected transient Principal currentUser;

<<<<<<< HEAD
    @In(create = true)
    protected transient CoreSession documentManager;
=======
    @In(create = true, required = false)
    protected CoreSession documentManager;
>>>>>>> 5828ec81

    @In(create = true)
    protected transient DocumentActions documentActions;

    @In(create = true)
    protected PrincipalListManager principalListManager;

    @In(create = true)
    protected transient CommentManagerActions commentManagerActions;

    @In(create = true)
    protected PostAction postAction;

    private String title;

    private String description;

    private boolean moderated;

    private NuxeoPrincipal principal;

    public String addThread() throws ClientException {

        // The thread to be created
        DocumentModel docThread = getThreadModel();

        docThread = documentManager.createDocument(docThread);
        documentManager.save();

        Events.instance().raiseEvent(EventNames.DOCUMENT_CHILDREN_CHANGED,
                currentDocument);
        clean();
        return navigationContext.navigateToDocument(docThread, "after-create");
    }

    /**
     * Clean variables.
     */
    private void clean() {
        title = null;
        description = null;
        moderated = false;
    }

    /**
     * Get the Thread to create as a DocumentModel.
     *
     * @return
     * @throws ClientException
     */
    private DocumentModel getThreadModel() throws ClientException {

        String path = currentDocument.getPathAsString();
        String docId = IdUtils.generateId(title);

        List<String> moderators = principalListManager.getSelectedUsers();

        final DocumentModel docThread = documentManager.createDocumentModel(
                path, docId, type);
        docThread.setProperty("dublincore", "title", title);
        docThread.setProperty("dublincore", "description", description);
        docThread.setProperty(schema, "moderated", moderated);

        if (moderated) {
            // We automatically add administrators as moderators
            if (!moderators.contains("administrators")) {
                moderators.add("administrators");
            }
            // We can also remove Administrator() since his group is added
            if (moderators.contains("Administrator()")) {
                moderators.remove("Administrator()");
            }
            docThread.setProperty(schema, "moderators", moderators);
        }

        return docThread;
    }

    public List<String> getModerators() {
        DocumentModel currentThread = navigationContext.getCurrentDocument();

        return (List<String>) currentThread.getProperty("thread","moderators");
    }

    public boolean isPrincipalModerator() {
        principal = (NuxeoPrincipal) FacesContext.getCurrentInstance().getExternalContext().getUserPrincipal();
        List<String> moderators = getModerators();

        boolean moderator = false;
        if (isPrincipalGroupModerator()
                || (moderators != null && moderators.contains(principal.getName()))) {
            moderator = true;
        }
        return moderator;
    }

    public boolean isPrincipalGroupModerator() {

        List<String> moderators = getModerators();
        List<String> principalGroups = principal.getAllGroups();

        for (String principalGroup : principalGroups) {
            if (moderators != null && moderators.contains(principalGroup)) {
                return true;
            }
        }
        return false;
    }

    public boolean isCurrentThreadModerated() throws ClientException {

        DocumentModel currentThread = navigationContext.getCurrentDocument();
        return isThreadModerated(currentThread);
    }

    @Factory(value = "currentThreadPosts", scope = EVENT)
    public List<ThreadEntry> getPostsAsThread() throws ClientException {
        List<ThreadEntry> basicCommentList = null;

        // Thread is not moderated, we return all Posts
        if (!isCurrentThreadModerated()) {
            basicCommentList = commentManagerActions.getCommentsAsThread();
        } else {
            // Here we clean the list according the rights of principal.
            basicCommentList = new ArrayList<ThreadEntry>();
            List<ThreadEntry> allThreadEntry = commentManagerActions.getCommentsAsThread();

            for (ThreadEntry threadEntry : allThreadEntry) {
                // if current user is not moderator and post is not published,
                // we remove it
                DocumentModel dm = threadEntry.getComment();

                String[] contributorsArray = (String[]) dm.getProperty(
                        "dublincore", "contributors");
                if (contributorsArray == null) {
                    contributorsArray = new String[0];
                }
                List<String> cs = Arrays.asList(contributorsArray);

                if (postAction.isPostPublished(threadEntry.getComment())
                        || isPrincipalModerator()
                        || cs.contains(currentUser.getName())) {
                    basicCommentList.add(threadEntry);
                }
            }
        }
        return basicCommentList;
    }

    public List<DocumentModel> getAllPosts(DocumentModel thread, String state)
            throws ClientException {

        thread = getDocumentThreadModel(thread.getRef());
        List<DocumentModel> allPosts = Collections.emptyList();
        List<ThreadEntry> allThreadEntry = Collections.emptyList();

        if (thread != null) {
            allThreadEntry = commentManagerActions.getCommentsAsThreadOnDoc(thread);
        }
        if (allThreadEntry != null && !allThreadEntry.isEmpty()) {
            allPosts = new ArrayList<DocumentModel>();
            for (ThreadEntry entry : allThreadEntry) {
                if (!"".equals(state)
                        && state.equals(entry.getComment().getCurrentLifeCycleState())) {
                    allPosts.add(entry.getComment());
                } else if ("".equals(state)) {
                    allPosts.add(entry.getComment());
                }
            }

        }

        return allPosts;
    }

    public List<DocumentModel> getPostsPublished(DocumentModel thread)
            throws ClientException {
        return getAllPosts(thread, ForumConstants.PUBLISHED_STATE);
    }

    public List<DocumentModel> getPostsPending(DocumentModel thread)
            throws ClientException {
        return getAllPosts(thread, ForumConstants.PENDING_STATE);
    }

    public String getDescription() {
        return description;
    }

    public String getTitle() {
        return title;
    }

    public void setDescription(String description) {
        this.description = description;
    }

    public void setTitle(String title) {
        this.title = title;
    }

    public String getSchema() {
        return schema;
    }

    public String getType() {
        return type;
    }

    public void saveState() {
        log.info("PrePassivate");
    }

    public void readState() {
        log.info("PostActivate");
    }

    @Remove
    public void destroy() {
        log.debug("Removing SEAM action listener...");
    }

    public boolean isModerated() {
        return moderated;
    }

    public void setModerated(boolean moderated) {
        this.moderated = moderated;
    }

    public DocumentModel getLastPostPublished(DocumentModel thread)
            throws ClientException {

        thread = getDocumentThreadModel(thread.getRef());
        List<DocumentModel> posts = getPostsPublished(thread);
        DocumentModel lastPost = null;
        if (!posts.isEmpty()) {
            lastPost = posts.get(0);
            for (DocumentModel post : posts) {
                GregorianCalendar lastPostDate = (GregorianCalendar) lastPost.getProperty(
                        "post", "creationDate");
                GregorianCalendar postDate = (GregorianCalendar) post.getProperty(
                        "post", "creationDate");
                if (postDate != null && postDate.after(lastPostDate)) {
                    lastPost = post;
                }
            }

        }
        return lastPost;
    }

    public String getModerationAsString(DocumentModel thread) throws ClientException{
        if (isThreadModerated(thread)) {
            return resourcesAccessor.getMessages().get(
                    "label.forum.thread.moderated.yes");
        }
        return resourcesAccessor.getMessages().get(
                "label.forum.thread.moderated.no");
    }

    public boolean isThreadModerated(DocumentModel thread) throws ClientException{
        thread = getDocumentThreadModel(thread.getRef());
        if (thread != null) {
            Boolean moderation = (Boolean) thread.getProperty("thread",
                    "moderated");
            if (moderation != null) {
                return moderation.booleanValue();
            }
        }

        return false;
    }

    public DocumentModel getParentPost(int post) throws ClientException {

        DocumentModel parentPost = null;

        List<ThreadEntry> posts = getPostsAsThread();
        if (post > 0 && post <= posts.size()) {
            ThreadEntry parent = posts.get(post - 1);
            ThreadEntry currentPost = posts.get(post);
            if (currentPost.getDepth() == parent.getDepth()+1) {
                parentPost = parent.getComment();
            }
        }
        return parentPost;
    }
    public boolean isParentPostPublished(int post) throws ClientException {

       DocumentModel parent = getParentPost(post);
       if (parent == null) {
           return true;

       }
       else if(ForumConstants.PUBLISHED_STATE.equals(parent.getCurrentLifeCycleState())) {
           return true;
        }
       return false;
    }

    /**
     * Get the thread for a given document reference
     * @param threadRef
     * @return
     */
    private DocumentModel getDocumentThreadModel(DocumentRef threadRef) throws ClientException{
        DocumentModel thread = null;
        if (threadRef != null){
            thread = documentManager.getDocument(threadRef);
        }
        return thread;
    }

}<|MERGE_RESOLUTION|>--- conflicted
+++ resolved
@@ -76,13 +76,8 @@
     @In(create = true)
     protected transient Principal currentUser;
 
-<<<<<<< HEAD
-    @In(create = true)
+    @In(create = true, required = false)
     protected transient CoreSession documentManager;
-=======
-    @In(create = true, required = false)
-    protected CoreSession documentManager;
->>>>>>> 5828ec81
 
     @In(create = true)
     protected transient DocumentActions documentActions;
