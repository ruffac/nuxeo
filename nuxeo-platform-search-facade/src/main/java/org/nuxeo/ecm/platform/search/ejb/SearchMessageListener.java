--- conflicted
+++ resolved
@@ -96,48 +96,14 @@
 
     public void onMessage(Message message) {
 
-        // check first preconditions
+        try {
+            SearchService service = getSearchService();
 
-        SearchService service = getSearchService();
+            // Check if the search service is active
+            if (!service.isEnabled()) {
+                return;
+            }
 
-        // Check if the search service is active
-        if (!service.isEnabled()) {
-            return;
-        }
-
-        Serializable obj = null;
-        try {
-            obj = ((ObjectMessage) message).getObject();
-        } catch (JMSException e) {
-            return;
-        }
-        if (!(obj instanceof DocumentMessage)) {
-            return;
-        }
-        DocumentMessage doc = (DocumentMessage) obj;
-        String eventId = doc.getEventId();
-
-        Boolean duplicatedMessage = (Boolean) doc.getEventInfo().get(
-                EventMessage.DUPLICATED);
-        if (duplicatedMessage != null && duplicatedMessage) {
-            log.debug("Message " + eventId
-                    + " is marked as duplicated, ignoring");
-            return;
-        }
-
-        IndexingEventConf eventConf = service.getIndexingEventConfByName(eventId);
-        if (eventConf == null) {
-            log.debug("not interested about event with id=" + eventId);
-            return;
-        }
-
-        if (eventConf.getMode().equals(IndexingEventConf.ONLY_SYNC)) {
-            log.debug("Event with id=" + eventId
-                    + " should only be processed in sync");
-            return;
-        }
-
-<<<<<<< HEAD
             DocumentMessage doc = (DocumentMessage) ((ObjectMessage) message).getObject();
             String eventId = doc.getEventId();
 
@@ -146,25 +112,24 @@
             if (duplicatedMessage != null && duplicatedMessage == true) {
                 return;
             }
-=======
-        if (eventConf.getMode().equals(IndexingEventConf.NEVER)) {
-            log.debug("Event with id=" + eventId
-                    + " is desactivated for indexing");
-            return;
-        }
->>>>>>> f5bb0b6d
 
-        // event accepted -> login
-        try {
-            login();
-        } catch (Exception e) {
-            throw new EJBException(e);
-        }
+            IndexingEventConf eventConf = service.getIndexingEventConfByName(eventId);
+            if (eventConf == null) {
+                log.debug("not interested about event with id=" + eventId);
+                return;
+            }
 
-        // :XXX: deal with other events such as audit, relations, etc...
+            if (eventConf.getMode().equals(IndexingEventConf.ONLY_SYNC)) {
+                log.debug("Event with id=" + eventId
+                        + " should only be processed in sync");
+                return;
+            }
 
-        try {
-
+            if (eventConf.getMode().equals(IndexingEventConf.NEVER)) {
+                log.debug("Event with id=" + eventId
+                        + " is desactivated for indexing");
+                return;
+            }
             boolean recursive = eventConf.isRecursive();
             String action = eventConf.getAction();
 
