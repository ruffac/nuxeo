<project xmlns="http://maven.apache.org/POM/4.0.0"
         xmlns:xsi="http://www.w3.org/2001/XMLSchema-instance"
         xsi:schemaLocation="http://maven.apache.org/POM/4.0.0 http://maven.apache.org/maven-v4_0_0.xsd">
  <modelVersion>4.0.0</modelVersion>

  <parent>
    <groupId>org.nuxeo.dam.distribution</groupId>
    <artifactId>nuxeo-dam-distribution</artifactId>
<<<<<<< HEAD
    <version>1.0</version>
=======
    <version>1.1-SNAPSHOT</version>
>>>>>>> c1075f75
    <relativePath>../pom.xml</relativePath>
  </parent>

  <artifactId>nuxeo-dam-distribution-jetty</artifactId>
  <packaging>zip</packaging>
  <name>Nuxeo DAM Jetty Distribution</name>
  <description>Defines the skeleton of a jetty Nuxeo DAM application
  </description>

  <dependencyManagement>
    <dependencies>
      <dependency>
        <groupId>jboss</groupId>
        <artifactId>javassist</artifactId>
        <version>4.2.3.GA</version>
      </dependency>
      <dependency>
        <groupId>javax.servlet</groupId>
        <artifactId>servlet-api</artifactId>
        <version>2.5</version>
      </dependency>
    </dependencies>
  </dependencyManagement>

  <dependencies>
    <dependency>
      <groupId>org.nuxeo.dam</groupId>
      <artifactId>nuxeo-dam-ear</artifactId>
      <type>pom</type>
    </dependency>
    <dependency>
      <groupId>org.nuxeo.runtime</groupId>
      <artifactId>nuxeo-runtime-jetty-adapter</artifactId>
    </dependency>
    <dependency>
      <groupId>org.nuxeo.runtime</groupId>
      <artifactId>nuxeo-runtime-deploy</artifactId>
    </dependency>
    <dependency>
      <groupId>org.nuxeo.ecm.core</groupId>
      <artifactId>nuxeo-core-storage-sql</artifactId>
    </dependency>
    <dependency>
      <groupId>org.nuxeo.ecm.core</groupId>
      <artifactId>nuxeo-core-storage-sql-extensions</artifactId>
    </dependency>
  </dependencies>

  <build>
    <plugins>
      <plugin>
        <groupId>org.nuxeo.build</groupId>
        <artifactId>nuxeo-distribution-tools</artifactId>
        <configuration>
          <buildFiles>
            <buildFile>${basedir}/src/main/assemble/assembly.xml</buildFile>
          </buildFiles>
        </configuration>
      </plugin>
    </plugins>
  </build>

</project><|MERGE_RESOLUTION|>--- conflicted
+++ resolved
@@ -6,11 +6,7 @@
   <parent>
     <groupId>org.nuxeo.dam.distribution</groupId>
     <artifactId>nuxeo-dam-distribution</artifactId>
-<<<<<<< HEAD
-    <version>1.0</version>
-=======
     <version>1.1-SNAPSHOT</version>
->>>>>>> c1075f75
     <relativePath>../pom.xml</relativePath>
   </parent>
 
