--- conflicted
+++ resolved
@@ -1,119 +1,11 @@
 <?xml version="1.0"?>
 <component name="default-repository-config">
-<<<<<<< HEAD
-
-        <documentation>
-        Defines the default JackRabbit repository used for development and testing.
-        </documentation>
-
-  <extension target="org.nuxeo.ecm.core.repository.RepositoryService" point="repository">
-        <documentation>
-        Declare a JackRabbit repository to be used for development and tests.
-        The extension content is the jackrabbit XML configuration of the repository.
-        </documentation>
-<repository name="default" factory="org.nuxeo.ecm.core.repository.jcr.JCRRepositoryFactory" securityManager="org.nuxeo.ecm.core.repository.jcr.JCRSecurityManager"
-                forceReloadTypes="false">
-      <Repository>
-        <!--
-        virtual file system where the repository stores global state
-        (e.g. registered namespaces, custom node types, etc.)
-        -->
-        <FileSystem class="org.apache.jackrabbit.core.fs.local.LocalFileSystem">
-          <param name="path" value="${rep.home}/repository"/>
-        </FileSystem>
-        <!--
-        security configuration
-        -->
-        <Security appName="Jackrabbit">
-          <!--
-            access manager:
-            class: FQN of class implementing the AccessManager interface
-          -->
-          <AccessManager class="org.apache.jackrabbit.core.security.SimpleAccessManager">
-          <!-- <param name="config" value="${rep.home}/access.xml"/> -->
-          </AccessManager>
-          <LoginModule class="org.apache.jackrabbit.core.security.SimpleLoginModule">
-            <!-- anonymous user name ('anonymous' is the default value) -->
-            <param name="anonymousId" value="anonymous"/>
-            <!--
-              default user name to be used instead of the anonymous user
-              when no login credentials are provided (unset by default)
-            -->
-            <!-- <param name="defaultUserId" value="superuser"/> -->
-          </LoginModule>
-        </Security>
-
-        <!--
-        location of workspaces root directory and name of default workspace
-        -->
-        <Workspaces rootPath="${rep.home}/workspaces" defaultWorkspace="default"/>
-        <!--
-        workspace configuration template:
-        used to create the initial workspace if there's no workspace yet
-        -->
-        <Workspace name="${wsp.name}">
-          <!--
-            virtual file system of the workspace:
-            class: FQN of class implementing the FileSystem interface
-          -->
-          <FileSystem class="org.apache.jackrabbit.core.fs.local.LocalFileSystem">
-            <param name="path" value="${wsp.home}"/>
-          </FileSystem>
-
-          <!--
-            persistence manager of the workspace:
-            class: FQN of class implementing the PersistenceManager interface
-          -->
-          <PersistenceManager class="org.apache.jackrabbit.core.state.obj.ObjectPersistenceManager">
-          </PersistenceManager>
-
-          <!--
-            Search index and the file system it uses.
-            class: FQN of class implementing the QueryHandler interface
-          -->
-          <SearchIndex class="org.nuxeo.ecm.core.repository.jcr.jackrabbit.SearchIndex">
-            <param name="path" value="${wsp.home}/index"/>
-          </SearchIndex>
-        </Workspace>
-
-        <!--
-          Configures the versioning
-        -->
-        <Versioning rootPath="${rep.home}/version">
-          <!--
-            Configures the filesystem to use for versioning for the respective
-            persistence manager
-          -->
-          <FileSystem class="org.apache.jackrabbit.core.fs.local.LocalFileSystem">
-            <param name="path" value="${rep.home}/version"/>
-          </FileSystem>
-
-          <!--
-            Configures the persistence manager to be used for persisting version state.
-            Please note that the current versioning implementation is based on
-            a 'normal' persistence manager, but this could change in future
-            implementations.
-          -->
-          <PersistenceManager class="org.apache.jackrabbit.core.state.obj.ObjectPersistenceManager">
-          </PersistenceManager>
-        </Versioning>
-
-        <!--
-        Search index for content that is shared repository wide
-        (/jcr:system tree, contains mainly versions)
-        -->
-        <SearchIndex class="org.apache.jackrabbit.core.query.lucene.SearchIndex">
-          <param name="path" value="${rep.home}/repository/index"/>
-        </SearchIndex>
-      </Repository>
-=======
   <extension target="org.nuxeo.ecm.core.repository.RepositoryService"
     point="repository">
     <repository name="default"
       factory="org.nuxeo.ecm.core.storage.sql.coremodel.SQLRepositoryFactory">
       <repository name="default">
       </repository>
->>>>>>> 434413c8
     </repository>
   </extension>
 </component>