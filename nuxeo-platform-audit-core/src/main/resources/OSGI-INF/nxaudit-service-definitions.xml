--- conflicted
+++ resolved
@@ -32,12 +32,8 @@
     <event name="logout"/>
   </extension-point>
 
-<<<<<<< HEAD
-  <extension-point name="logEntryFactory">
-=======
   <extension-point name="extendedInfo">
 
->>>>>>> bfebfe43
     <documentation>
       This service registered extended info mappings.
       
@@ -47,11 +43,7 @@
     </documentation>
 
     <object
-<<<<<<< HEAD
-        class="org.nuxeo.ecm.platform.audit.service.extension.LogEntryFactoryDescriptor"/>
-=======
       class="org.nuxeo.ecm.platform.audit.service.extension.ExtendedInfoDescriptor" />
->>>>>>> bfebfe43
   </extension-point>
 
 </component>