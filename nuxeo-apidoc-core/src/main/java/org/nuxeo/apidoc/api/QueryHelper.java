/*
 * (C) Copyright 2010 Nuxeo SA (http://nuxeo.com/) and contributors.
 *
 * All rights reserved. This program and the accompanying materials
 * are made available under the terms of the GNU Lesser General Public License
 * (LGPL) version 2.1 which accompanies this distribution, and is available at
 * http://www.gnu.org/licenses/lgpl.html
 *
 * This library is distributed in the hope that it will be useful,
 * but WITHOUT ANY WARRANTY; without even the implied warranty of
 * MERCHANTABILITY or FITNESS FOR A PARTICULAR PURPOSE. See the GNU
 * Lesser General Public License for more details.
 *
 * Contributors:
 *     Florent Guillaume
 */
package org.nuxeo.apidoc.api;

import org.nuxeo.ecm.core.api.DocumentModel;
import org.nuxeo.ecm.core.api.LifeCycleConstants;
import org.nuxeo.ecm.core.query.sql.NXQL;
import org.nuxeo.ecm.core.query.sql.SQLQueryParser;

/**
 * Helper to generate queries with proper escaping.
 */
public class QueryHelper {

    // utility class
    private QueryHelper() {
    }

    public static final String NOT_DELETED = NXQL.ECM_LIFECYCLESTATE + " <> "
            + LifeCycleConstants.DELETED_STATE;

    /**
     * @deprecated since 5.7, 5.6.0-HF08 use {{@link NXQL#escapeString} instead
     */
    @Deprecated
    public static String quoted(String string) {
        return NXQL.escapeString(string);
    }

    /**
     * SELECT * FROM type WHERE ecm:path STARTSWITH doc.getPathAsString()
     */
    public static String select(String type, DocumentModel doc) {
        return "SELECT * FROM " + type + " WHERE " + NXQL.ECM_PATH
<<<<<<< HEAD
                + " STARTSWITH " + quoted(doc.getPathAsString())
                + " AND ecm:currentLifeCycleState != 'deleted'";
=======
                + " STARTSWITH " + NXQL.escapeString(doc.getPathAsString());
>>>>>>> e533090e
    }

    /**
     * SELECT * FROM type WHERE ecm:path STARTSWITH doc.getPathAsString AND prop
     * = value
     */
    public static String select(String type, DocumentModel doc, String prop,
            String value) {
        return select(type, doc) + " AND " + prop + " = "
                + NXQL.escapeString(value);
    }

}<|MERGE_RESOLUTION|>--- conflicted
+++ resolved
@@ -46,12 +46,8 @@
      */
     public static String select(String type, DocumentModel doc) {
         return "SELECT * FROM " + type + " WHERE " + NXQL.ECM_PATH
-<<<<<<< HEAD
-                + " STARTSWITH " + quoted(doc.getPathAsString())
+                + " STARTSWITH " + NXQL.escapeString(doc.getPathAsString());
                 + " AND ecm:currentLifeCycleState != 'deleted'";
-=======
-                + " STARTSWITH " + NXQL.escapeString(doc.getPathAsString());
->>>>>>> e533090e
     }
 
     /**
