/*
 * (C) Copyright 2006-2007 Nuxeo SAS <http://nuxeo.com> and others
 *
 * All rights reserved. This program and the accompanying materials
 * are made available under the terms of the Eclipse Public License v1.0
 * which accompanies this distribution, and is available at
 * http://www.eclipse.org/legal/epl-v10.html
 *
 * Contributors:
 *     Jean-Marc Orliaguet, Chalmers
 *
 * $Id$
 */

package org.nuxeo.theme;

<<<<<<< HEAD
=======
import java.net.MalformedURLException;
import java.net.URL;
import java.net.URLStreamHandler;
import java.net.URLStreamHandlerFactory;
import java.util.Collections;
>>>>>>> 7c76b043
import java.util.Map;
import java.util.Properties;
import java.util.StringTokenizer;

import org.apache.lucene.analysis.Tokenizer;
import org.nuxeo.common.utils.URLStreamHandlerFactoryInstaller;
import org.nuxeo.runtime.api.Framework;
import org.nuxeo.theme.perspectives.PerspectiveManager;
import org.nuxeo.theme.relations.RelationStorage;
import org.nuxeo.theme.resources.ResourceManager;
import org.nuxeo.theme.services.ThemeService;
import org.nuxeo.theme.themes.ThemeManager;
import org.nuxeo.theme.types.TypeRegistry;
import org.nuxeo.theme.uids.UidManager;
import org.nuxeo.theme.vocabularies.VocabularyManager;

public final class Manager {

    private static final String PROTOCOL_HANDLER_PKG = "org.nuxeo.theme.protocol";

    private Manager() {
    }

    private static ThemeService getThemeService() {
        return (ThemeService) Framework.getRuntime().getComponent(
                ThemeService.ID);
    }

    private static Map<String, Registrable> getRegistries() {
        // avoid error when clearing registries at shutdown
        ThemeService service = getThemeService();
        if (service != null) {
            return service.getRegistries();
        } else {
            return Collections.emptyMap();
        }
    }

    public static Registrable getRegistry(final String name) {
        return getRegistries().get(name);
    }

    public static RelationStorage getRelationStorage() {
        return (RelationStorage) getRegistry("relations");
    }

    public static UidManager getUidManager() {
        return (UidManager) getRegistry("uids");
    }

    public static ThemeManager getThemeManager() {
        return (ThemeManager) getRegistry("themes");
    }

    public static TypeRegistry getTypeRegistry() {
        return (TypeRegistry) getRegistry("types");
    }

    public static ResourceManager getResourceManager() {
        return (ResourceManager) getRegistry("resources");
    }

    public static PerspectiveManager getPerspectiveManager() {
        return (PerspectiveManager) getRegistry("perspectives");
    }

    public static VocabularyManager getVocabularyManager() {
        return (VocabularyManager) getRegistry("vocabularies");
    }

<<<<<<< HEAD
=======
    @SuppressWarnings( { "ResultOfObjectAllocationIgnored" })
>>>>>>> 7c76b043
    public static void initializeProtocols() {
        Properties properties = System.getProperties();
        String handlers = System.getProperty("java.protocol.handler.pkgs");
        if (handlers == null) {
            properties.put("java.protocol.handler.pkgs", PROTOCOL_HANDLER_PKG);
        } else if (!handlers.matches(PROTOCOL_HANDLER_PKG)) {
            properties.put("java.protocol.handler.pkgs", PROTOCOL_HANDLER_PKG
                    + "|" + handlers);
        }
        System.setProperties(properties);
    }

    public static void resetProtocols() {
        String lastPkgs = System.getProperty("java.protocol.handler.pkgs");
        if (lastPkgs == null) {
            return;
        }
        String newPkgs = "";
        String sep = "";
        StringTokenizer tokenizer = new StringTokenizer(lastPkgs, "|");
        while (tokenizer.hasMoreElements()) {
            String pkg = tokenizer.nextToken();
            if (PROTOCOL_HANDLER_PKG.equals(pkg)) {
                continue;
            }
            if (pkg.isEmpty()) {
                continue;
            }
            newPkgs += sep + pkg;
            sep = "|";
        }
        System.setProperty("java.protocol.handler.pkgs", newPkgs);
        URLStreamHandlerFactoryInstaller.resetURLStreamHandlers();
    }
}<|MERGE_RESOLUTION|>--- conflicted
+++ resolved
@@ -14,19 +14,11 @@
 
 package org.nuxeo.theme;
 
-<<<<<<< HEAD
-=======
-import java.net.MalformedURLException;
-import java.net.URL;
-import java.net.URLStreamHandler;
-import java.net.URLStreamHandlerFactory;
 import java.util.Collections;
->>>>>>> 7c76b043
 import java.util.Map;
 import java.util.Properties;
 import java.util.StringTokenizer;
 
-import org.apache.lucene.analysis.Tokenizer;
 import org.nuxeo.common.utils.URLStreamHandlerFactoryInstaller;
 import org.nuxeo.runtime.api.Framework;
 import org.nuxeo.theme.perspectives.PerspectiveManager;
@@ -92,10 +84,6 @@
         return (VocabularyManager) getRegistry("vocabularies");
     }
 
-<<<<<<< HEAD
-=======
-    @SuppressWarnings( { "ResultOfObjectAllocationIgnored" })
->>>>>>> 7c76b043
     public static void initializeProtocols() {
         Properties properties = System.getProperties();
         String handlers = System.getProperty("java.protocol.handler.pkgs");
