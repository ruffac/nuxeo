--- conflicted
+++ resolved
@@ -18,16 +18,10 @@
   </description>
 
   <properties>
-<<<<<<< HEAD
-    <nuxeo.runtime.version>1.4.3-SNAPSHOT</nuxeo.runtime.version>
-    <nuxeo.common.version>1.4.3-SNAPSHOT</nuxeo.common.version>
-    <nuxeo.core.version>1.4.3-SNAPSHOT</nuxeo.core.version>
-    <jackrabbit.version>1.3.3</jackrabbit.version>
-=======
     <nuxeo.runtime.version>1.5-SNAPSHOT</nuxeo.runtime.version>
     <nuxeo.common.version>1.5-SNAPSHOT</nuxeo.common.version>
     <nuxeo.core.version>1.5-SNAPSHOT</nuxeo.core.version>
->>>>>>> 89a42230
+    <jackrabbit.version>1.3.3</jackrabbit.version>
   </properties>
 
   <modules>
