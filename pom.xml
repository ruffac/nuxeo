--- conflicted
+++ resolved
@@ -4,11 +4,7 @@
   <parent>
     <groupId>org.nuxeo.ecm.platform</groupId>
     <artifactId>nuxeo-platform-parent</artifactId>
-<<<<<<< HEAD
-    <version>5.1.7-SNAPSHOT</version>
-=======
     <version>5.2-SNAPSHOT</version>
->>>>>>> 1caf19da
   </parent>
 
   <groupId>org.nuxeo.ecm.platform</groupId>
@@ -16,11 +12,7 @@
   <name>Nuxeo-platform login parent</name>
   <packaging>pom</packaging>
   <description>Nuxeo Platform login parent</description>
-<<<<<<< HEAD
-  <version>5.1.7-SNAPSHOT</version>
-=======
   <version>5.2-SNAPSHOT</version>
->>>>>>> 1caf19da
 
   <modules>
     <module>nuxeo-platform-login-anonymous</module>
