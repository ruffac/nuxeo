<project xmlns="http://maven.apache.org/POM/4.0.0" xmlns:xsi="http://www.w3.org/2001/XMLSchema-instance" xsi:schemaLocation="http://maven.apache.org/POM/4.0.0 http://maven.apache.org/maven-v4_0_0.xsd">
  <modelVersion>4.0.0</modelVersion>

  <parent>
    <groupId>org.nuxeo</groupId>
    <artifactId>nuxeo-ecm</artifactId>
<<<<<<< HEAD
    <version>5.1.6-SNAPSHOT</version>
=======
    <version>5.2-SNAPSHOT</version>
>>>>>>> b5ff8434
  </parent>

  <groupId>org.nuxeo.ecm.core</groupId>
  <artifactId>nuxeo-core-parent</artifactId>
<<<<<<< HEAD
  <version>1.4.3-SNAPSHOT</version>
=======
  <version>1.5-SNAPSHOT</version>
>>>>>>> b5ff8434
  <name>Nuxeo Core Parent</name>
  <packaging>pom</packaging>
  <description>
    Nuxeo Core: the embeddable document/content management core for SOA and
    next-generation ECM applications.
  </description>

  <properties>
<<<<<<< HEAD
    <nuxeo.runtime.version>1.4.3-SNAPSHOT</nuxeo.runtime.version>
    <nuxeo.common.version>1.4.3-SNAPSHOT</nuxeo.common.version>
    <nuxeo.core.version>1.4.3-SNAPSHOT</nuxeo.core.version>
=======
    <nuxeo.runtime.version>1.5-SNAPSHOT</nuxeo.runtime.version>
    <nuxeo.common.version>1.5-SNAPSHOT</nuxeo.common.version>
    <nuxeo.core.version>1.5-SNAPSHOT</nuxeo.core.version>
>>>>>>> b5ff8434
  </properties>

  <modules>
    <module>nuxeo-core</module>
    <module>nuxeo-core-api</module>
    <module>nuxeo-core-facade</module>
    <module>nuxeo-core-jca</module>
    <module>nuxeo-core-jcr-connector</module>
    <module>nuxeo-core-jcr-connector-test</module>
    <module>nuxeo-core-query</module>
    <module>nuxeo-core-schema</module>
    <module>nuxeo-core-client</module>
    <module>nuxeo-core-io</module>
  </modules>
  <profiles>
    <profile>
      <activation>
        <activeByDefault>true</activeByDefault>
      </activation>
    </profile>
    <profile>
      <id>with-optional-mods</id>
      <activation>
        <activeByDefault>false</activeByDefault>
      </activation>
    </profile>
  </profiles>

  <scm>
    <connection>scm:hg:http://hg.nuxeo.org/nuxeo/nuxeo-core</connection>
    <developerConnection>scm:hg:https://hg.nuxeo.org/nuxeo/nuxeo-core</developerConnection>
    <url>http://hg.nuxeo.org/nuxeo/nuxeo-core</url>
  </scm>

  <dependencyManagement>
    <dependencies>
      <dependency>
        <groupId>org.nuxeo.ecm.core</groupId>
        <artifactId>nuxeo-core-api</artifactId>
        <version>${nuxeo.core.version}</version>
      </dependency>
      <dependency>
        <groupId>org.nuxeo.ecm.core</groupId>
        <artifactId>nuxeo-core</artifactId>
        <version>${nuxeo.core.version}</version>
      </dependency>
      <dependency>
        <groupId>org.nuxeo.ecm.core</groupId>
        <artifactId>nuxeo-core-facade</artifactId>
        <version>${nuxeo.core.version}</version>
      </dependency>
      <dependency>
        <groupId>org.nuxeo.ecm.core</groupId>
        <artifactId>nuxeo-core-jcr-connector</artifactId>
        <version>${nuxeo.core.version}</version>
      </dependency>
      <dependency>
        <groupId>org.nuxeo.ecm.core</groupId>
        <artifactId>nuxeo-core-query</artifactId>
        <version>${nuxeo.core.version}</version>
      </dependency>
      <dependency>
        <groupId>org.nuxeo.ecm.core</groupId>
        <artifactId>nuxeo-core-schema</artifactId>
        <version>${nuxeo.core.version}</version>
      </dependency>
      <dependency>
        <groupId>org.nuxeo.ecm.core</groupId>
        <artifactId>nuxeo-core-io</artifactId>
        <version>${nuxeo.core.version}</version>
      </dependency>
      <dependency>
        <groupId>org.nuxeo.runtime</groupId>
        <artifactId>nuxeo-runtime</artifactId>
        <version>${nuxeo.runtime.version}</version>
        <scope>provided</scope>
      </dependency>
      <dependency>
        <groupId>org.nuxeo.common</groupId>
        <artifactId>nuxeo-common</artifactId>
        <version>${nuxeo.common.version}</version>
        <scope>provided</scope>
      </dependency>
      <dependency>
        <groupId>org.nuxeo.runtime</groupId>
        <artifactId>nuxeo-runtime-test</artifactId>
        <version>${nuxeo.runtime.version}</version>
        <scope>provided</scope>
      </dependency>
      <dependency>
        <groupId>org.nuxeo.ecm.core</groupId>
        <artifactId>nuxeo-core-client</artifactId>
        <version>${nuxeo.core.version}</version>
      </dependency>
    </dependencies>
  </dependencyManagement>
</project><|MERGE_RESOLUTION|>--- conflicted
+++ resolved
@@ -4,20 +4,12 @@
   <parent>
     <groupId>org.nuxeo</groupId>
     <artifactId>nuxeo-ecm</artifactId>
-<<<<<<< HEAD
-    <version>5.1.6-SNAPSHOT</version>
-=======
     <version>5.2-SNAPSHOT</version>
->>>>>>> b5ff8434
   </parent>
 
   <groupId>org.nuxeo.ecm.core</groupId>
   <artifactId>nuxeo-core-parent</artifactId>
-<<<<<<< HEAD
-  <version>1.4.3-SNAPSHOT</version>
-=======
   <version>1.5-SNAPSHOT</version>
->>>>>>> b5ff8434
   <name>Nuxeo Core Parent</name>
   <packaging>pom</packaging>
   <description>
@@ -26,15 +18,9 @@
   </description>
 
   <properties>
-<<<<<<< HEAD
-    <nuxeo.runtime.version>1.4.3-SNAPSHOT</nuxeo.runtime.version>
-    <nuxeo.common.version>1.4.3-SNAPSHOT</nuxeo.common.version>
-    <nuxeo.core.version>1.4.3-SNAPSHOT</nuxeo.core.version>
-=======
     <nuxeo.runtime.version>1.5-SNAPSHOT</nuxeo.runtime.version>
     <nuxeo.common.version>1.5-SNAPSHOT</nuxeo.common.version>
     <nuxeo.core.version>1.5-SNAPSHOT</nuxeo.core.version>
->>>>>>> b5ff8434
   </properties>
 
   <modules>
