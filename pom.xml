--- conflicted
+++ resolved
@@ -5,12 +5,8 @@
   <parent>
     <groupId>org.nuxeo</groupId>
     <artifactId>nuxeo-ecm</artifactId>
-<<<<<<< HEAD
-    <version>5.1.7-SNAPSHOT</version>
+    <version>5.2-SNAPSHOT</version>
     <relativePath>../pom.xml</relativePath>
-=======
-    <version>5.2-SNAPSHOT</version>
->>>>>>> c91b7f11
   </parent>
 
   <groupId>org.nuxeo.ecm.distribution</groupId>
@@ -79,6 +75,7 @@
       <id>all-distributions</id>
       <modules>
         <module>nuxeo-platform-ear</module>
+        <module>nuxeo-distribution-jboss</module>
         <module>nuxeo-distribution-base</module>
         <module>nuxeo-distribution-shell</module>
         <module>nuxeo-distribution-server</module>
