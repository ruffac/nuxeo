/*
 * (C) Copyright 2006-2007 Nuxeo SAS (http://nuxeo.com/) and contributors.
 *
 * All rights reserved. This program and the accompanying materials
 * are made available under the terms of the GNU Lesser General Public License
 * (LGPL) version 2.1 which accompanies this distribution, and is available at
 * http://www.gnu.org/licenses/lgpl.html
 *
 * This library is distributed in the hope that it will be useful,
 * but WITHOUT ANY WARRANTY; without even the implied warranty of
 * MERCHANTABILITY or FITNESS FOR A PARTICULAR PURPOSE. See the GNU
 * Lesser General Public License for more details.
 *
 * Contributors:
 *     Nuxeo - initial API and implementation
 *
 * $Id: PermissionUIItemDescriptor.java 28609 2008-01-09 16:38:30Z sfermigier $
 */

package org.nuxeo.ecm.core.security;

import java.io.Serializable;

import org.nuxeo.common.xmap.annotation.XContent;
import org.nuxeo.common.xmap.annotation.XNode;
import org.nuxeo.common.xmap.annotation.XObject;

@XObject("item")
public class PermissionUIItemDescriptor implements Serializable{

    /**
     *
     */
    private static final long serialVersionUID = 1L;

    @XNode("@show")
    private Boolean show;

    @XNode("@order")
    private Integer order;

    @XNode("@denyPermission")
    private String denyPermission;

    @XNode("@id")
    private String id;

    private String permission = "";

    @XContent
    protected void setPermission(String permission) {
        this.permission = permission.trim();
    }

    public PermissionUIItemDescriptor() {}

    public PermissionUIItemDescriptor(PermissionUIItemDescriptor referenceDescriptor) {
        show = referenceDescriptor.show;
        order = referenceDescriptor.order;
        permission = referenceDescriptor.permission;
        denyPermission = referenceDescriptor.denyPermission;
        id = referenceDescriptor.id;
    }

    public int getOrder() {
        if (order == null) {
            // default order
            return 0;
        } else {
            return order;
        }
    }

    public boolean isShown() {
        if (show == null) {
            // permission items are shown by default
            return true;
        } else {
            return show;
        }
    }

    public String getPermission() {
        return permission;
    }

<<<<<<< HEAD
    public void merge(PermissionUIItemDescriptor pid) throws Exception {
        // sanity check
        if (!permission.equals(pid.permission)) {
            // TODO: use a dedicated Nuxeo Runtime / OSGi exception here
            throw new Exception(String.format(
                    "cannot merge permission item '%s' with '%s'", permission,
                    pid.permission));
        }
        // do not merge unset attributes
        show = pid.show != null ? pid.show : show;
        order = pid.order != null ? pid.order : order;
=======

    public String getDenyPermission()
    {
        if (denyPermission!=null)
            return denyPermission;
        else
            return permission;
    }

    public String getId()
    {
        if (id!=null)
            return id;
        else
            return permission;
>>>>>>> dea5f693
    }

    @Override
    public boolean equals(Object other) {
        if (other instanceof PermissionUIItemDescriptor) {
            PermissionUIItemDescriptor otherPid = (PermissionUIItemDescriptor) other;
            if (!permission.equals(otherPid.permission)) {
                return false;
            }
            if (show != null) {
                if (!show.equals(otherPid.show)) {
                    return false;
                }
            } else {
                if (otherPid.show != null) {
                    return false;
                }
            }
            if (order != null) {
                if (!order.equals(otherPid.order)) {
                    return false;
                }
            } else {
                if (otherPid.order != null) {
                    return false;
                }
            }
            if (getId() !=null)
            {
                if (!getId().equals(otherPid.getId())) {
                    return false;
                }
            }
            else
            {
                if (otherPid.getId()!=null)
                    return false;
            }
            if (getDenyPermission() !=null)
            {
                if (!getDenyPermission().equals(otherPid.getDenyPermission())) {
                    return false;
                }
            }
            else
            {
                if (otherPid.getDenyPermission()!=null)
                    return false;
            }

            return true;
        }
        return false;
    }

<<<<<<< HEAD
=======
    public void merge(PermissionUIItemDescriptor pid) throws Exception {
        // sanity check
        if (!permission.equals(pid.permission)) {
            // TODO: use a dedicated Nuxeo Runtime / OSGi exception here
            throw new Exception(String.format(
                    "cannot merge permission item '%s' with '%s'", permission,
                    pid.permission));
        }
        // do not merge unset attributes
        show = pid.show != null ? pid.show : show;
        order = pid.order != null ? pid.order : order;
        id = pid.id !=null ? pid.id : id;
        denyPermission = pid.denyPermission !=null ? pid.denyPermission : denyPermission;

    }

>>>>>>> dea5f693
    @Override
    public String toString() {
        if (denyPermission!=null)
            return String.format("PermissionUIItemDescriptor[%s (deny %s)]", permission, denyPermission);
        else
            return String.format("PermissionUIItemDescriptor[%s]", permission);
    }

}<|MERGE_RESOLUTION|>--- conflicted
+++ resolved
@@ -84,19 +84,6 @@
         return permission;
     }
 
-<<<<<<< HEAD
-    public void merge(PermissionUIItemDescriptor pid) throws Exception {
-        // sanity check
-        if (!permission.equals(pid.permission)) {
-            // TODO: use a dedicated Nuxeo Runtime / OSGi exception here
-            throw new Exception(String.format(
-                    "cannot merge permission item '%s' with '%s'", permission,
-                    pid.permission));
-        }
-        // do not merge unset attributes
-        show = pid.show != null ? pid.show : show;
-        order = pid.order != null ? pid.order : order;
-=======
 
     public String getDenyPermission()
     {
@@ -112,7 +99,6 @@
             return id;
         else
             return permission;
->>>>>>> dea5f693
     }
 
     @Override
@@ -168,8 +154,6 @@
         return false;
     }
 
-<<<<<<< HEAD
-=======
     public void merge(PermissionUIItemDescriptor pid) throws Exception {
         // sanity check
         if (!permission.equals(pid.permission)) {
@@ -186,7 +170,6 @@
 
     }
 
->>>>>>> dea5f693
     @Override
     public String toString() {
         if (denyPermission!=null)
