/*
 * (C) Copyright 2006-2007 Nuxeo SAS (http://nuxeo.com/) and contributors.
 *
 * All rights reserved. This program and the accompanying materials
 * are made available under the terms of the GNU Lesser General Public License
 * (LGPL) version 2.1 which accompanies this distribution, and is available at
 * http://www.gnu.org/licenses/lgpl.html
 *
 * This library is distributed in the hope that it will be useful,
 * but WITHOUT ANY WARRANTY; without even the implied warranty of
 * MERCHANTABILITY or FITNESS FOR A PARTICULAR PURPOSE. See the GNU
 * Lesser General Public License for more details.
 *
 * Contributors:
 *     Nuxeo - initial API and implementation
 *
 * $Id$
 */

package org.nuxeo.ecm.directory.sql;

import java.sql.Connection;
import java.sql.PreparedStatement;
import java.sql.ResultSet;
import java.sql.SQLException;
import java.sql.Timestamp;
import java.sql.Types;
import java.util.ArrayList;
import java.util.Calendar;
import java.util.Collections;
import java.util.HashMap;
import java.util.Iterator;
import java.util.LinkedHashMap;
import java.util.LinkedList;
import java.util.List;
import java.util.Map;
import java.util.Set;
import java.util.Map.Entry;

import org.apache.commons.logging.Log;
import org.apache.commons.logging.LogFactory;
import org.hibernate.dialect.Dialect;
import org.hibernate.dialect.PostgreSQLDialect;
import org.nuxeo.ecm.core.api.ClientException;
import org.nuxeo.ecm.core.api.DataModel;
import org.nuxeo.ecm.core.api.DocumentModel;
import org.nuxeo.ecm.core.api.DocumentModelList;
import org.nuxeo.ecm.core.api.impl.DataModelImpl;
import org.nuxeo.ecm.core.api.impl.DocumentModelImpl;
import org.nuxeo.ecm.core.api.impl.DocumentModelListImpl;
import org.nuxeo.ecm.core.schema.types.Field;
import org.nuxeo.ecm.core.utils.SIDGenerator;
import org.nuxeo.ecm.directory.Directory;
import org.nuxeo.ecm.directory.DirectoryException;
import org.nuxeo.ecm.directory.EntrySource;
import org.nuxeo.ecm.directory.IdGenerator;
import org.nuxeo.ecm.directory.Reference;
import org.nuxeo.ecm.directory.Session;
import org.nuxeo.ecm.directory.SizeLimitExceededException;
import org.nuxeo.ecm.directory.sql.repository.Column;
import org.nuxeo.ecm.directory.sql.repository.Delete;
import org.nuxeo.ecm.directory.sql.repository.Insert;
import org.nuxeo.ecm.directory.sql.repository.Select;
import org.nuxeo.ecm.directory.sql.repository.Table;
import org.nuxeo.ecm.directory.sql.repository.Update;

/**
 * This class represents a session against an SQLDirectory.
 *
 * @author glefter@nuxeo.com
 *
 */
public class SQLSession implements Session, EntrySource {

    @SuppressWarnings("unused")
    private static final Log log = LogFactory.getLog(SQLSession.class);

    protected final Map<String, Field> schemaFieldMap;

    protected final List<String> storedFieldNames;

    protected final Set<String> emptySet = Collections.emptySet();

    final String schemaName;

    final Table table;

    private final SQLDirectoryDescriptor.SubstringMatchType substringMatchType;

    String dataSourceName;

    final String idField;

    IdGenerator idGenerator;

    final SQLDirectory directory;

    String sid;

    Connection sqlConnection;

    private boolean managedSQLSession;

    private final Dialect dialect;

    public SQLSession(SQLDirectory directory, SQLDirectoryDescriptor config,
            IdGenerator idGenerator, boolean managedSQLSession)
            throws DirectoryException {
        this.directory = directory;
        this.schemaName = config.getSchemaName();
        this.table = directory.getTable();
        this.idField = config.getIdField();
        this.schemaFieldMap = directory.getSchemaFieldMap();
        this.storedFieldNames = directory.getStoredFieldNames();
        this.dialect = directory.getDialect();
        acquireConnection();

        this.sid = String.valueOf(SIDGenerator.next());
        this.managedSQLSession = managedSQLSession;
        this.substringMatchType = config.getSubstringMatchType();
        this.idGenerator = idGenerator;
    }

    public Directory getDirectory() {
        return directory;
    }

    private DocumentModel fieldMapToDocumentModel(Map<String, Object> fieldMap) {
        DataModel dataModel = new DataModelImpl(schemaName, fieldMap);

        String id = String.valueOf(fieldMap.get(idField));
        DocumentModelImpl docModel = new DocumentModelImpl(sid, schemaName, id,
                null, null, null, new String[] { schemaName }, null);
        dataModel.setMap(fieldMap);
        docModel.addDataModel(dataModel);

        return docModel;
    }

    private void acquireConnection() throws DirectoryException {
        try {
            if (sqlConnection == null || sqlConnection.isClosed()) {
                sqlConnection = directory.getDataSource().getConnection();
            }
        } catch (SQLException e) {
            throw new DirectoryException("updateConnection failed", e);
        }
    }

    @SuppressWarnings("unchecked")
    public DocumentModel createEntry(Map<String, Object> fieldMap)
            throws ClientException {
        acquireConnection();
        if (idGenerator != null) {
            Integer idValue = idGenerator.nextId();
            fieldMap.put(idField, idValue);
        }

        // first step: insert stored fields
        // String columnList = StringUtils.join(storedFieldNames.iterator(), ",
        // ");
        // String valueList = StringUtils.join(Collections.nCopies(
        // storedFieldNames.size(), "?").iterator(), ", ");

        // String sql = String.format("INSERT INTO %s (%s) VALUES (%s)",
        // tableName, columnList, valueList);
        List<Column> columnList = new ArrayList<Column>(table.getColumns());
        for (Iterator<Column> i = columnList.iterator(); i.hasNext();) {
            Column column = i.next();
            String columnName = column.getName();
            if (fieldMap.get(columnName) == null) {
                i.remove();
            }
        }
        Insert insert = new Insert(dialect, table, columnList);
        String sql = insert.getStatement();

        DocumentModel entry;
        try {
            PreparedStatement ps = sqlConnection.prepareStatement(sql);
            int index = 1;
            for (Column column : columnList) {
                String fieldName = column.getName();
                Object value = fieldMap.get(fieldName);
                setFieldValue(ps, index, fieldName, value);
                index++;
            }
            ps.execute();
            entry = fieldMapToDocumentModel(fieldMap);
        } catch (SQLException e) {
            throw new DirectoryException("createEntry failed", e);
        }

        // second step: add references fields
        String sourceId = entry.getId();
        for (Reference reference : getDirectory().getReferences()) {
            List<String> targetIds = (List<String>) fieldMap.get(reference.getFieldName());
            if (reference instanceof TableReference) {
                // optim: reuse the current session
                // but still initialize the reference if not yet done
                TableReference tableReference = (TableReference) reference;
                tableReference.maybeInitialize(this);
                tableReference.addLinks(sourceId, targetIds, this);
            } else {
                reference.addLinks(sourceId, targetIds);
            }
        }
        directory.invalidateCaches();
        return entry;
    }

    public DocumentModel getEntry(String id) throws DirectoryException {
<<<<<<< HEAD
        return directory.getCache().getEntry(id, this);
    }

    public DocumentModel getEntryFromSource(String id)
=======
        return getEntry(id, true);
    }

    public DocumentModel getEntry(String id, boolean fetchReferences)
            throws DirectoryException {
        return directory.getCache().getEntry(id, this, fetchReferences);
    }

    public DocumentModel getEntryFromSource(String id)
            throws DirectoryException {
        return getEntry(id, true);
    }

    public DocumentModel getEntryFromSource(String id, boolean fetchReferences)
>>>>>>> cc06b453
            throws DirectoryException {
        acquireConnection();
        // String sql = String.format("SELECT * FROM %s WHERE %s = ?",
        // tableName,
        // idField);
        Select select = new Select(dialect);
        select.setFrom(table.getQuotedName(dialect));
        select.setWhat("*");
        select.setWhere(table.getPrimaryColumn().getQuotedName(dialect)
                + " = ?");
        String sql = select.getStatement();

        try {
            PreparedStatement ps = sqlConnection.prepareStatement(sql);
            ps.setString(1, id);
            ResultSet rs = ps.executeQuery();
            if (!rs.next()) {
                return null;
            }

            // fetch the stored fields
            Map<String, Object> fieldMap = new HashMap<String, Object>();
            for (String fieldName : storedFieldNames) {
                Object value = getFieldValue(rs, fieldName);
                fieldMap.put(fieldName, value);
            }

            DocumentModel entry = fieldMapToDocumentModel(fieldMap);
            // fetch the reference fields
            if (fetchReferences) {
                for (Reference reference : directory.getReferences()) {
                    List<String> targetIds = reference.getTargetIdsForSource(entry.getId());
                    entry.setProperty(schemaName, reference.getFieldName(),
                            targetIds);
                }
            }
            return entry;
        } catch (SQLException e) {
            throw new DirectoryException("getEntry failed", e);
        }
    }

    public DocumentModelList getEntries() throws ClientException {
        Map<String, Object> emptyMap = Collections.emptyMap();
        return query(emptyMap);
    }

    @SuppressWarnings("unchecked")
    public void updateEntry(DocumentModel docModel) throws ClientException {
        acquireConnection();
        List<Column> storedColumnList = new LinkedList<Column>();
        List<String> referenceFieldList = new LinkedList<String>();
        DataModel dataModel = docModel.getDataModel(schemaName);

        // collect fields to update
        for (String fieldName : schemaFieldMap.keySet()) {
            if (fieldName.equals(idField)) {
                continue;
            }
            if (!dataModel.isDirty(fieldName)) {
                continue;
            }
            if (directory.isReference(fieldName)) {
                referenceFieldList.add(fieldName);
            } else {
                storedColumnList.add(table.getColumn(fieldName));
            }
        }

        if (!storedColumnList.isEmpty()) {
            // update stored fields
            // String whereString = StringUtils.join(
            // storedFieldPredicateList.iterator(), ", ");
            // String sql = String.format("UPDATE %s SET %s WHERE %s = ?",
            // tableName, whereString,
            // primaryColumn);

            Update update = new Update(dialect);
            update.setTable(table);
            update.setColumns(storedColumnList);
            String whereString = table.getPrimaryColumn().getQuotedName(dialect)
                    + " = ?";
            update.setWhere(whereString);
            String sql = update.getStatement();

            try {
                PreparedStatement ps = sqlConnection.prepareStatement(sql);

                int index = 1;
                // TODO: how can I reset dirty fields?
                for (Column column : storedColumnList) {
                    String fieldName = column.getName();
                    setFieldValue(ps, index, fieldName,
                            dataModel.getData(fieldName));
                    index++;
                }
                ps.setString(index, docModel.getId());
                ps.execute();
            } catch (SQLException e) {
                throw new DirectoryException("updateEntry failed for "
                        + docModel.getId(), e);
            }
        }

        // update reference fields
        for (String referenceFieldName : referenceFieldList) {
            Reference reference = directory.getReference(referenceFieldName);
            List<String> targetIds = (List<String>) docModel.getProperty(
                    schemaName, referenceFieldName);
            if (reference instanceof TableReference) {
                // optim: reuse current session
                TableReference tableReference = (TableReference) reference;
                tableReference.setTargetIdsForSource(docModel.getId(),
                        targetIds, this);
            } else {
                reference.setTargetIdsForSource(docModel.getId(), targetIds);
            }
        }
        directory.invalidateCaches();
    }

    public void deleteEntry(DocumentModel docModel) throws ClientException {
        deleteEntry(docModel.getId());
    }

    public void deleteEntry(String id) throws ClientException {
        acquireConnection();

        // first step: remove references for this entry
        for (Reference reference : getDirectory().getReferences()) {
            if (reference instanceof TableReference) {
                // optim: reuse current session
                TableReference tableReference = (TableReference) reference;
                tableReference.removeLinksForSource(id, this);
            } else {
                reference.removeLinksForSource(id);
            }
        }

        // second step: clean stored fields
        try {
            Delete delete = new Delete(dialect);
            delete.setTable(table);
            String whereString = table.getPrimaryColumn().getQuotedName(dialect)
                    + " = ?";
            delete.setWhere(whereString);
            String sql = delete.getStatement();
            PreparedStatement ps = sqlConnection.prepareStatement(sql);
            ps.setString(1, id);
            ps.execute();
        } catch (SQLException e) {
            throw new DirectoryException("deleteEntry failed", e);
        }
        directory.invalidateCaches();
    }

    public void deleteEntry(String id, Map<String, String> map)
            throws DirectoryException {
        acquireConnection();

        // Assume in this case that there are no References to this entry.

        try {
            Delete delete = new Delete(dialect);
            delete.setTable(table);
            StringBuilder whereClause = new StringBuilder();
            List<String> values = new ArrayList<String>(1 + map.size());

            whereClause.append(table.getPrimaryColumn().getQuotedName(dialect));
            whereClause.append(" = ?");
            values.add(id);
            for (Entry<String, String> e : map.entrySet()) {
                String key = e.getKey();
                String value = e.getValue();
                whereClause.append(" AND ");
                Column col = table.getColumn(key);
                if (col == null) {
                    throw new IllegalArgumentException("Unknown column " + key);
                }
                whereClause.append(col.getQuotedName(dialect));
                if (value == null) {
                    whereClause.append(" IS NULL");
                } else {
                    whereClause.append(" = ?");
                    values.add(value);
                }
            }
            delete.setWhere(whereClause.toString());
            PreparedStatement ps = sqlConnection.prepareStatement(delete.getStatement());
            for (int i = 0; i < values.size(); i++) {
                ps.setString(1 + i, values.get(i));
            }
            ps.execute();
        } catch (SQLException e) {
            throw new DirectoryException("deleteEntry failed", e);
        }
        directory.invalidateCaches();
    }

    public DocumentModelList query(Map<String, Object> filter,
            Set<String> fulltext, Map<String, String> orderBy)
            throws ClientException {
<<<<<<< HEAD
=======
        // XXX not fetch references by default: breaks current behavior
        return query(filter, fulltext, orderBy, false);
    }

    public DocumentModelList query(Map<String, Object> filter,
            Set<String> fulltext, Map<String, String> orderBy,
            boolean fetchReferences) throws ClientException {
>>>>>>> cc06b453
        acquireConnection();
        Map<String, Object> filterMap = new LinkedHashMap<String, Object>(
                filter);
        try {
            // build count query statement
            StringBuilder whereClause = new StringBuilder();
            String separator = "";
            List<String> orderedFields = new LinkedList<String>();
            for (String columnName : filterMap.keySet()) {

                if (directory.isReference(columnName)) {
                    log.warn(columnName + " is a reference and will be ignored"
                            + " as a query criterion");
                    continue;
                }

                Object value = filterMap.get(columnName);
                Column column = table.getColumn(columnName);
                if (null == column) {
                    // this might happen if we have a case like a chain
                    // selection and a directory without parent column
                    throw new ClientException("cannot find column '"
                            + columnName + "' for table: " + table);
                }
                String leftSide = column.getQuotedName(dialect);
                String operator;
                if (value != null) {
                    if (fulltext != null && fulltext.contains(columnName)) {
                        // NB : remove double % in like query NXGED-833
<<<<<<< HEAD
                        String searchedValue = null;
                        switch (substringMatchType) {
                        case subany:
                            searchedValue = '%' + String.valueOf(value).toLowerCase() + '%';
                            break;
                        case subinitial:
                            searchedValue = String.valueOf(value).toLowerCase() + '%';
                            break;
                        case subfinal:
                            searchedValue = '%' + String.valueOf(value).toLowerCase();
                            break;
                        }
                        filterMap.put(columnName, searchedValue);
=======
                        filterMap.put(columnName,
                                String.valueOf(value).toLowerCase() + '%');
>>>>>>> cc06b453
                        if (dialect instanceof PostgreSQLDialect) {
                            operator = " ILIKE "; // postgresql rules
                        } else {
                            leftSide = dialect.getLowercaseFunction() + '('
                                    + leftSide + ')';
                            operator = " LIKE ";
                        }
                    } else {
                        operator = " = ";
                    }
                } else {
                    operator = " IS NULL";
                }
                whereClause.append(separator).append(leftSide).append(operator);
                if (value != null) {
                    whereClause.append('?');
                    orderedFields.add(columnName);
                }
                separator = " AND ";
            }

            int queryLimitSize = directory.getConfig().getQuerySizeLimit();
            if (queryLimitSize != 0) {
                PreparedStatement ps = null;
                try {
                    // create a preparedStatement for counting and bind the
                    // values
                    // String countQuery = new StringBuilder("SELECT count(*)
                    // FROM ")
                    // .append(table.getQuotedName(dialect)).append(whereClause).toString();
                    Select select = new Select(dialect);
                    select.setWhat("count(*)");
                    select.setFrom(table.getQuotedName(dialect));
                    select.setWhere(whereClause.toString());

                    String countQuery = select.getStatement();
                    ps = sqlConnection.prepareStatement(countQuery);
                    int index = 1;
                    for (String fieldName : orderedFields) {
                        Object value = filterMap.get(fieldName);
                        setFieldValue(ps, index, fieldName, value);
                        index++;
                    }

                    ResultSet rs = ps.executeQuery();
                    rs.next();
                    int count = rs.getInt(1);
                    if (count > queryLimitSize) {
                        throw new SizeLimitExceededException(
                                "too many rows in result: " + count);
                    }
                } finally {
                    if (ps != null) {
                        ps.close();
                    }
                }
            }

            // create a preparedStatement and bind the values
            // String query = new StringBuilder("SELECT * FROM
            // ").append(tableName).append(
            // whereClause).toString();

            Select select = new Select(dialect);
            select.setWhat("*");
            select.setFrom(table.getQuotedName(dialect));
            select.setWhere(whereClause.toString());
            StringBuilder orderby = new StringBuilder(128);
            if (orderBy != null) {
                for (Iterator<Map.Entry<String, String>> it = orderBy.entrySet().iterator(); it.hasNext();) {
                    Entry<String, String> entry = it.next();
                    orderby.append(dialect.openQuote()).append(entry.getKey()).append(
                            dialect.closeQuote()).append(' ').append(
                            entry.getValue());
                    if (it.hasNext()) {
                        orderby.append(',');
                    }
                }
            }
            select.setOrderBy(orderby.toString());
            String query = select.getStatement();

            PreparedStatement ps = sqlConnection.prepareStatement(query);
            int index = 1;
            for (String fieldName : orderedFields) {
                Object value = filterMap.get(fieldName);
                setFieldValue(ps, index, fieldName, value);
                index++;
            }

            // execute the query and create a documentModel list
            ResultSet rs = ps.executeQuery();
            DocumentModelList list = new DocumentModelListImpl();
            while (rs.next()) {

                // fetch values for stored fields
                Map<String, Object> map = new HashMap<String, Object>();
                for (String fieldName : storedFieldNames) {
                    Object o = getFieldValue(rs, fieldName);
                    map.put(fieldName, o);
                }

                DocumentModel docModel = fieldMapToDocumentModel(map);

                // fetch the reference fields
<<<<<<< HEAD
                for (Reference reference : directory.getReferences()) {
                    List<String> targetIds = reference.getTargetIdsForSource(docModel.getId());
                    docModel.setProperty(schemaName, reference.getFieldName(),
                            targetIds);
=======
                if (fetchReferences) {
                    for (Reference reference : directory.getReferences()) {
                        List<String> targetIds = reference.getTargetIdsForSource(docModel.getId());
                        docModel.setProperty(schemaName,
                                reference.getFieldName(), targetIds);
                    }
>>>>>>> cc06b453
                }
                list.add(docModel);
            }
            return list;
        } catch (SQLException e) {
            try {
                sqlConnection.close();
            } catch (SQLException e1) {
            }
            throw new DirectoryException("query failed", e);
        }
    }

    public DocumentModelList query(Map<String, Object> filter)
            throws ClientException {
        return query(filter, emptySet);
    }

    private Object getFieldValue(ResultSet rs, String fieldName)
            throws DirectoryException {
        try {
            Field field = schemaFieldMap.get(fieldName);
            String typeName = field.getType().getName();
            Column column = table.getColumn(fieldName);
            if (column == null) {
                throw new DirectoryException(String.format(
                        "Column '%s' does not exist in table '%s'", fieldName,
                        table.getName()));
            }
            String columnName = column.getName();
            if ("string".equals(typeName)) {
                return rs.getString(columnName);
            } else if ("integer".equals(typeName) || "long".equals(typeName)) {
                return rs.getLong(columnName);
            } else if ("date".equals(typeName)) {
                Timestamp ts = rs.getTimestamp(columnName);
                if (ts == null) {
                    return null;
                } else {
                    Calendar cal = Calendar.getInstance();
                    cal.setTimeInMillis(ts.getTime());
                    return cal;
                }
            } else {
                throw new DirectoryException(
                        "Field type not supported in directories: " + typeName);
            }
        } catch (SQLException e) {
            throw new DirectoryException("getFieldValue failed", e);
        }
    }

    private void setFieldValue(PreparedStatement ps, int index,
            String fieldName, Object value) throws DirectoryException {
        acquireConnection();
        try {
            Field field = schemaFieldMap.get(fieldName);
            String typeName = field.getType().getName();
            if ("string".equals(typeName)) {
                if (value != null) {
                    ps.setString(index, (String) value);
                } else {
                    ps.setNull(index, Types.VARCHAR);
                }
            } else if ("integer".equals(typeName) || "long".equals(typeName)) {
                long longValue;
                if (value instanceof Integer) {
                    longValue = (Integer) value;
                    ps.setLong(index, longValue);
                } else if (value instanceof Long) {
                    longValue = (Long) value;
                    ps.setLong(index, longValue);
                } else if (value instanceof String) {
                    longValue = Long.valueOf((String) value);
                    ps.setLong(index, longValue);
                } else if (value == null) {
                    ps.setNull(index, Types.INTEGER);
                } else {
                    throw new DirectoryException(
                            "setFieldValue: invalid value type");
                }
            } else if ("date".equals(typeName)) {
                if (value instanceof Calendar) {
                    ps.setTimestamp(index, new Timestamp(
                            ((Calendar) value).getTimeInMillis()));
                } else if (value == null) {
                    ps.setNull(index, Types.TIMESTAMP);
                } else {
                    throw new DirectoryException(
                            "setFieldValue: invalid value type");
                }
            } else {
                throw new DirectoryException(
                        "Field type not supported in directories: " + typeName);
            }
        } catch (SQLException e) {
            throw new DirectoryException("setFieldValue failed", e);
        }
    }

    public void commit() throws DirectoryException {
        // TODO: cannot commit during a managed transaction !!
        try {
            if (!managedSQLSession) {
                sqlConnection.commit();
            }
        } catch (SQLException e) {
            throw new DirectoryException("commit failed", e);
        }
    }

    public void rollback() throws DirectoryException {
        try {
            sqlConnection.rollback();
        } catch (SQLException e) {
            throw new DirectoryException("rollback failed", e);
        }
    }

    public void close() throws DirectoryException {
        try {
            sqlConnection.close();
            directory.removeSession(this);
        } catch (SQLException e) {
            throw new DirectoryException("close failed", e);
        }
    }

    public List<String> getProjection(Map<String, Object> filter,
            Set<String> fulltext, String columnName) throws ClientException {
        DocumentModelList docList = query(filter, fulltext);
        List<String> result = new ArrayList<String>();
        for (DocumentModel docModel : docList) {
            Object obj = docModel.getProperty(schemaName, columnName);
            String propValue;
            if (obj instanceof String) {
                propValue = (String) obj;
            } else {
                propValue = String.valueOf(obj);
            }
            result.add(propValue);
        }
        return result;
    }

    public List<String> getProjection(Map<String, Object> filter,
            String columnName) throws ClientException {
        return getProjection(filter, emptySet, columnName);
    }

    public boolean authenticate(String username, String password)
            throws ClientException {
        DocumentModel entry = getEntry(username);
        if (entry == null) {
            return false;
        }
        String storedPassword = (String) entry.getProperty(schemaName,
                getPasswordField());
        return password.equals(storedPassword);
    }

    public boolean isAuthenticating() throws ClientException {
        return schemaFieldMap.containsKey(getPasswordField());
    }

    public String getIdField() {
        return directory.getConfig().getIdField();
    }

    public String getPasswordField() {
        return directory.getConfig().getPasswordField();
    }

    public boolean isReadOnly() {
        return directory.getConfig().getReadOnly();
    }

    public DocumentModelList query(Map<String, Object> filter,
            Set<String> fulltext) throws ClientException {
        return query(filter, fulltext, new HashMap<String, String>());
    }

    /**
     * Public getter to allow custom {@link Reference} implementation to access
     * the current connection even if it lives in a separate java package,
     * typically: com.company.custom.nuxeo.project.MyCustomReference
     *
     * @return the current {@link Connection} instance
     */
    public Connection getSqlConnection() {
        return sqlConnection;
    }
}<|MERGE_RESOLUTION|>--- conflicted
+++ resolved
@@ -210,12 +210,6 @@
     }
 
     public DocumentModel getEntry(String id) throws DirectoryException {
-<<<<<<< HEAD
-        return directory.getCache().getEntry(id, this);
-    }
-
-    public DocumentModel getEntryFromSource(String id)
-=======
         return getEntry(id, true);
     }
 
@@ -230,7 +224,6 @@
     }
 
     public DocumentModel getEntryFromSource(String id, boolean fetchReferences)
->>>>>>> cc06b453
             throws DirectoryException {
         acquireConnection();
         // String sql = String.format("SELECT * FROM %s WHERE %s = ?",
@@ -433,8 +426,6 @@
     public DocumentModelList query(Map<String, Object> filter,
             Set<String> fulltext, Map<String, String> orderBy)
             throws ClientException {
-<<<<<<< HEAD
-=======
         // XXX not fetch references by default: breaks current behavior
         return query(filter, fulltext, orderBy, false);
     }
@@ -442,7 +433,6 @@
     public DocumentModelList query(Map<String, Object> filter,
             Set<String> fulltext, Map<String, String> orderBy,
             boolean fetchReferences) throws ClientException {
->>>>>>> cc06b453
         acquireConnection();
         Map<String, Object> filterMap = new LinkedHashMap<String, Object>(
                 filter);
@@ -472,7 +462,6 @@
                 if (value != null) {
                     if (fulltext != null && fulltext.contains(columnName)) {
                         // NB : remove double % in like query NXGED-833
-<<<<<<< HEAD
                         String searchedValue = null;
                         switch (substringMatchType) {
                         case subany:
@@ -486,10 +475,6 @@
                             break;
                         }
                         filterMap.put(columnName, searchedValue);
-=======
-                        filterMap.put(columnName,
-                                String.valueOf(value).toLowerCase() + '%');
->>>>>>> cc06b453
                         if (dialect instanceof PostgreSQLDialect) {
                             operator = " ILIKE "; // postgresql rules
                         } else {
@@ -595,19 +580,12 @@
                 DocumentModel docModel = fieldMapToDocumentModel(map);
 
                 // fetch the reference fields
-<<<<<<< HEAD
-                for (Reference reference : directory.getReferences()) {
-                    List<String> targetIds = reference.getTargetIdsForSource(docModel.getId());
-                    docModel.setProperty(schemaName, reference.getFieldName(),
-                            targetIds);
-=======
                 if (fetchReferences) {
                     for (Reference reference : directory.getReferences()) {
                         List<String> targetIds = reference.getTargetIdsForSource(docModel.getId());
                         docModel.setProperty(schemaName,
                                 reference.getFieldName(), targetIds);
                     }
->>>>>>> cc06b453
                 }
                 list.add(docModel);
             }
