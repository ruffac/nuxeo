--- conflicted
+++ resolved
@@ -36,11 +36,6 @@
       <artifactId>nuxeo-platform-ui-web</artifactId>
     </dependency>
 
-    <!--  dep on tomahawk for html tag -->
-    <dependency>
-      <groupId>org.apache.myfaces.tomahawk</groupId>
-      <artifactId>tomahawk</artifactId>
-    </dependency>
     <!-- EL + JSF + facelets deps -->
     <dependency>
       <groupId>javax.el</groupId>
@@ -55,7 +50,6 @@
       <artifactId>jsf-facelets</artifactId>
     </dependency>
 
-<<<<<<< HEAD
     <!--  dep on tomahawk for html tag -->
     <dependency>
       <groupId>org.apache.myfaces.tomahawk</groupId>
@@ -66,9 +60,7 @@
       <artifactId>nuxeo-platform-ui-web-compat</artifactId>
     </dependency>
 
-=======
     <!-- test scope -->
->>>>>>> b237a92e
     <dependency>
       <groupId>org.nuxeo.runtime</groupId>
       <artifactId>nuxeo-runtime-osgi</artifactId>
