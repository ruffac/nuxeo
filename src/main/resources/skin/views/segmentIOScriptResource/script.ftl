--- conflicted
+++ resolved
@@ -19,9 +19,6 @@
         // do the identify
          analytics.identify(login, {
           email   : email
-<<<<<<< HEAD
-         });
-=======
          }, ${providers});
          if (jQuery) {
             // forward to Marketo
@@ -29,7 +26,6 @@
               marketoUpdate(email,key);
             });
          }
->>>>>>> 7084b5e3
          document.cookie = "_nxIdentified="+login;
       }
     }
