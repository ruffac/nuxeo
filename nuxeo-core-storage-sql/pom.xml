--- conflicted
+++ resolved
@@ -76,13 +76,8 @@
       <scope>test</scope>
     </dependency>
     <dependency>
-<<<<<<< HEAD
-      <groupId>org.apache.derby</groupId>
-      <artifactId>derby</artifactId>
-=======
       <groupId>org.nuxeo.ecm.core</groupId>
       <artifactId>nuxeo-core-storage-sql-extensions</artifactId>
->>>>>>> 50f8d427
       <scope>test</scope>
     </dependency>
     <dependency>
@@ -100,7 +95,6 @@
     <dependency>
       <groupId>org.apache.derby</groupId>
       <artifactId>derby</artifactId>
-      <version>10.4.2.0</version>
       <scope>test</scope>
     </dependency>
     <dependency>
