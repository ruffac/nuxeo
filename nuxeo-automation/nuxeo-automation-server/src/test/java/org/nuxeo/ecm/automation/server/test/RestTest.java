/* 
 * Copyright (c) 2006-2011 Nuxeo SA (http://nuxeo.com/) and others.
 *
 * All rights reserved. This program and the accompanying materials
 * are made available under the terms of the Eclipse Public License v1.0
 * which accompanies this distribution, and is available at
 * http://www.eclipse.org/legal/epl-v10.html
 *
 * Contributors:
 *     bstefanescu
 */
package org.nuxeo.ecm.automation.server.test;

import static org.hamcrest.Matchers.*;
import static org.junit.Assert.*;

import java.io.File;
import java.io.IOException;
import java.util.List;
import java.util.zip.ZipEntry;
import java.util.zip.ZipFile;

import junit.framework.Assert;

import org.junit.AfterClass;
import org.junit.BeforeClass;
import org.junit.Test;
import org.junit.runner.RunWith;
import org.nuxeo.common.utils.FileUtils;
import org.nuxeo.ecm.automation.AutomationService;
import org.nuxeo.ecm.automation.client.jaxrs.Constants;
import org.nuxeo.ecm.automation.client.jaxrs.RemoteException;
import org.nuxeo.ecm.automation.client.jaxrs.Session;
import org.nuxeo.ecm.automation.client.jaxrs.adapters.DocumentService;
import org.nuxeo.ecm.automation.client.jaxrs.impl.HttpAutomationClient;
import org.nuxeo.ecm.automation.client.jaxrs.model.Blobs;
import org.nuxeo.ecm.automation.client.jaxrs.model.DocRef;
import org.nuxeo.ecm.automation.client.jaxrs.model.DocRefs;
import org.nuxeo.ecm.automation.client.jaxrs.model.Document;
import org.nuxeo.ecm.automation.client.jaxrs.model.Documents;
import org.nuxeo.ecm.automation.client.jaxrs.model.FileBlob;
import org.nuxeo.ecm.automation.client.jaxrs.model.OperationDocumentation;
import org.nuxeo.ecm.automation.client.jaxrs.model.PaginableDocuments;
import org.nuxeo.ecm.automation.client.jaxrs.model.PropertyList;
import org.nuxeo.ecm.automation.client.jaxrs.model.PropertyMap;
import org.nuxeo.ecm.automation.core.operations.blob.AttachBlob;
import org.nuxeo.ecm.automation.core.operations.blob.CreateZip;
import org.nuxeo.ecm.automation.core.operations.blob.GetDocumentBlob;
import org.nuxeo.ecm.automation.core.operations.blob.GetDocumentBlobs;
import org.nuxeo.ecm.automation.core.operations.document.CreateDocument;
import org.nuxeo.ecm.automation.core.operations.document.DeleteDocument;
import org.nuxeo.ecm.automation.core.operations.document.FetchDocument;
import org.nuxeo.ecm.automation.core.operations.document.GetDocumentChildren;
import org.nuxeo.ecm.automation.core.operations.document.Query;
import org.nuxeo.ecm.automation.core.operations.document.UpdateDocument;
import org.nuxeo.ecm.automation.core.operations.services.DocumentPageProviderOperation;
import org.nuxeo.ecm.automation.server.AutomationServer;
import org.nuxeo.ecm.webengine.test.WebEngineFeature;
import org.nuxeo.runtime.jtajca.NuxeoContainer;
import org.nuxeo.runtime.test.runner.Deploy;
import org.nuxeo.runtime.test.runner.Features;
import org.nuxeo.runtime.test.runner.FeaturesRunner;
import org.nuxeo.runtime.test.runner.Jetty;
import org.nuxeo.runtime.test.runner.LocalDeploy;

import com.google.inject.Inject;

/**
 * @author <a href="mailto:bs@nuxeo.com">Bogdan Stefanescu</a>
 */
@RunWith(FeaturesRunner.class)
@Features(WebEngineFeature.class)
@Jetty(port = 18080)
@Deploy({ "org.nuxeo.runtime.jtajca", "org.nuxeo.ecm.automation.core", "org.nuxeo.ecm.automation.server", "org.nuxeo.ecm.automation.features", "org.nuxeo.ecm.platform.query.api"  })
@LocalDeploy({ "org.nuxeo.ecm.automation.server:test-bindings.xml",
   "org.nuxeo.ecm.automation.server:test-mvalues.xml"
})
// @RepositoryConfig(cleanup=Granularity.METHOD)
public class RestTest {

    @Inject
    AutomationServer server;

    @Inject
    AutomationService service;

    static HttpAutomationClient client;

    static Session session;

    protected File newFile(String content) throws IOException {
        File file = File.createTempFile("automation-test-", ".xml");
        file.deleteOnExit();
        FileUtils.writeFile(file, content);
        return file;
    }

    // ------ Tests comes here --------

    @BeforeClass
    public static void connect() {
        try {
            client = new HttpAutomationClient(
                    "http://localhost:18080/automation");

            session = client.getSession("Administrator", "Administrator");
        } catch (RemoteException e) {
            System.out.println(e.getStatus() + "-" + e.getMessage() + "\n"
                    + e.getRemoteStackTrace());
            throw e;
        }
    }

    @AfterClass
    public static void shutdown() {
        if (client != null) {
            client.shutdown();
            client = null;
            session = null;
        }
    }

    @Test
    public void testInvalidLogin() {
        try {
            client.getSession("foo", "bar");
            fail("login is supposed to fail");
        } catch (RemoteException e) {
            assertEquals(401, e.getStatus());
        }
    }

    @Test
    public void testMultiValued() throws Exception {
        Document root = (Document) session.newRequest(FetchDocument.ID).set(
                "value", "/").execute();
<<<<<<< HEAD
        Document note = (Document) session.newRequest(CreateDocument.ID).setHeader(
                "X-NXDocumentProperties", "*").setInput(root).set("type",
                "Note").set("name", "mynote").set("properties",
                "dc:contributors=me,other").execute();
        checkHasCorrectContributors(note);

        PaginableDocuments docs = (PaginableDocuments) session.newRequest(
                DocumentPageProviderOperation.ID).setHeader(
                "X-NXDocumentProperties", "*").set("query",
                "SELECT * from Note").set("pageSize", 2).execute();

        assertThat(docs, notNullValue());
        assertThat(docs.size(), is(1));
        checkHasCorrectContributors(docs.get(0));
=======

        Document note = (Document) session.newRequest(CreateDocument.ID).setHeader(
                "X-NXDocumentProperties", "*").setInput(root).set("type", "MV").set(
                "name", "pfff").set("properties",
                "mv:sl=s1,s2\nmv:ss=s1,s2\nmv:bl=true,false\nmv:b=true\n").execute();
        checkHasCorrectMultiValues(note);

        PaginableDocuments docs = (PaginableDocuments) session.newRequest(
                DocumentPageProviderOperation.ID).setHeader(
                "X-NXDocumentProperties", "*").set("query", "SELECT * from MV").set(
                "pageSize", 2).execute();

        assertThat(docs, notNullValue());
        assertThat(docs.size(), is(1));
        checkHasCorrectMultiValues(docs.get(0));
>>>>>>> 11c4690a
    }

    private void checkHasCorrectMultiValues(Document note) {
        assertThat(note, notNullValue());
        PropertyMap properties = note.getProperties();
        assertThat(properties, notNullValue());

        PropertyList sl = properties.getList("mv:sl");
        assertThat(sl, notNullValue());
        List<Object> slValues = sl.list();
        assertThat(slValues, hasItem((Object) "s1"));
        assertThat(slValues, hasItem((Object) "s2"));

        PropertyList ss = properties.getList("mv:ss");
        assertThat(ss, notNullValue());
        List<Object> ssValues = ss.list();
        assertThat(ssValues, hasItem((Object) "s1"));
        assertThat(ssValues, hasItem((Object) "s2"));

        Boolean b = properties.getBoolean("mv:b");
        assertThat(b, is(true));

        PropertyList bl = properties.getList("mv:bl");
        assertThat(bl, notNullValue());
        List<Object> blValues = bl.list();
        assertThat(blValues, hasItem((Object) "true"));
        assertThat(blValues, hasItem((Object) "false"));
        assertThat(bl.getBoolean(0), is(Boolean.TRUE));
        assertThat(bl.getBoolean(1), is(Boolean.FALSE));
    }
    

    @Test
    public void testGetCreateUpdateAndRemoveDocument() throws Exception {
        // HttpAutomationClient client = new HttpAutomationClient();
        // client.connect("http://localhost:18080/automation");
        // Session cs = client.getSession("Administrator", "Administrator");

        Document root = (Document) session.newRequest(FetchDocument.ID).set(
                "value", "/").execute();

        assertNotNull(root);
        assertEquals("/", root.getPath());

        Document folder = (Document) session.newRequest(CreateDocument.ID).setInput(
                root).set("type", "Folder").set("name", "myfolder").set(
                "properties", "dc:title=My Folder").execute();

        assertNotNull(folder);
        assertEquals("/myfolder", folder.getPath());
        assertEquals("My Folder", folder.getTitle());

        // update folder properties
        folder = (Document) session.newRequest(UpdateDocument.ID).setHeader(
                "X-NXDocumentProperties", "*").setInput(folder).set(
                "properties", "dc:title=My Folder2\ndc:description=test").execute();

        assertNotNull(folder);
        assertEquals("/myfolder", folder.getPath());
        assertEquals("My Folder2", folder.getTitle());
        assertEquals("test", folder.getProperties().getString("dc:description"));

        // remove folder
        session.newRequest(DeleteDocument.ID).setInput(folder).execute();

        // assert document removed
        try {
            session.newRequest(FetchDocument.ID).set("value", "/myfolder").execute();
            fail("request is suposed to return 404");
        } catch (RemoteException e) {
            assertEquals(404, e.getStatus());
        }
    }

    /**
     * Test documents input / output
     */
    @Test
    public void testUpdateDocuments() throws Exception {
        // get the root
        Document root = (Document) session.newRequest(FetchDocument.ID).set(
                "value", "/").execute();
        // create a folder
        Document folder = (Document) session.newRequest(CreateDocument.ID).setInput(
                root).set("type", "Folder").set("name", "docsInput").set(
                "properties", "dc:title=Query Test").execute();
        // create 2 files
        session.newRequest(CreateDocument.ID).setInput(folder).set("type",
                "Note").set("name", "note1").set("properties", "dc:title=Note1").execute();
        session.newRequest(CreateDocument.ID).setInput(folder).set("type",
                "Note").set("name", "note2").set("properties", "dc:title=Note2").execute();

        DocRefs refs = new DocRefs();
        refs.add(new DocRef("/docsInput/note1"));
        refs.add(new DocRef("/docsInput/note2"));
        Documents docs = (Documents) session.newRequest(UpdateDocument.ID).setHeader(
                Constants.HEADER_NX_SCHEMAS, "*").setInput(refs).set(
                "properties", "dc:description=updated").execute();
        assertEquals(2, docs.size());
        // returned docs doesn't contains all properties.
        // TODO should we return all schemas?

        Document doc = (Document) session.newRequest(FetchDocument.ID).setHeader(
                Constants.HEADER_NX_SCHEMAS, "*").set("value",
                "/docsInput/note1").execute();
        assertEquals("updated", doc.getString("dc:description"));

        doc = (Document) session.newRequest(FetchDocument.ID).setHeader(
                Constants.HEADER_NX_SCHEMAS, "*").set("value",
                "/docsInput/note2").execute();
        assertEquals("updated", doc.getString("dc:description"));
    }

    /**
     * Test documents output - query and get children
     */
    @Test
    public void testQuery() throws Exception {
        // get the root
        Document root = (Document) session.newRequest(FetchDocument.ID).set(
                "value", "/").execute();
        // create a folder
        Document folder = (Document) session.newRequest(CreateDocument.ID).setInput(
                root).set("type", "Folder").set("name", "queryTest").set(
                "properties", "dc:title=Query Test").execute();
        // create 2 files
        session.newRequest(CreateDocument.ID).setInput(folder).set("type",
                "Note").set("name", "note1").set("properties", "dc:title=Note1").execute();
        session.newRequest(CreateDocument.ID).setInput(folder).set("type",
                "Note").set("name", "note2").set("properties", "dc:title=Note2").execute();

        // now query the two files
        Documents docs = (Documents) session.newRequest(Query.ID).set("query",
                "SELECT * FROM Note WHERE ecm:path STARTSWITH '/queryTest' ").execute();
        assertEquals(2, docs.size());
        String title1 = docs.get(0).getTitle();
        String title2 = docs.get(1).getTitle();
        assertTrue(title1.equals("Note1") && title2.equals("Note2")
                || title1.equals("Note2") && title2.equals("Note1"));

        // now get children of /testQuery
        docs = (Documents) session.newRequest(GetDocumentChildren.ID).setInput(
                folder).execute();
        assertEquals(2, docs.size());

        title1 = docs.get(0).getTitle();
        title2 = docs.get(1).getTitle();
        assertTrue(title1.equals("Note1") && title2.equals("Note2")
                || title1.equals("Note2") && title2.equals("Note1"));

    }

    /**
     * Tests blob input / output.
     */
    @Test
    public void testAttachAndGetFile() throws Exception {
        File file = newFile("<doc>mydoc</doc>");
        String filename = file.getName();
        FileBlob fb = new FileBlob(file);
        // TODO the next line is not working as expected - the file.getName()
        // will be used instead
        // fb.setFileName("test.xml");
        fb.setMimeType("text/xml");
        // get the root
        Document root = (Document) session.newRequest(FetchDocument.ID).set(
                "value", "/").execute();
        // create a file
        session.newRequest(CreateDocument.ID).setInput(root).set("type", "File").set(
                "name", "myfile").set("properties", "dc:title=My File").execute();

        FileBlob blob = (FileBlob) session.newRequest("Blob.Attach").setHeader(
                Constants.HEADER_NX_VOIDOP, "true").setInput(fb).set(
                "document", "/myfile").execute();
        // test that output was avoided using Constants.HEADER_NX_VOIDOP
        assertNull(blob);

        // get the file where blob was attached
        Document doc = (Document) session.newRequest(
                DocumentService.FetchDocument).setHeader(
                Constants.HEADER_NX_SCHEMAS, "*").set("value", "/myfile").execute();

        PropertyMap map = doc.getProperties().getMap("file:content");
        assertEquals(filename, map.getString("name"));
        assertEquals("text/xml", map.getString("mime-type"));

        // get the data URL
        String path = map.getString("data");
        blob = (FileBlob) session.getFile(path);
        assertNotNull(blob);
        assertEquals(filename, blob.getFileName());
        assertEquals("text/xml", blob.getMimeType());
        assertEquals("<doc>mydoc</doc>", FileUtils.read(blob.getStream()));
        blob.getFile().delete();

        // now test the GetBlob operation on the same blob
        blob = (FileBlob) session.newRequest(GetDocumentBlob.ID).setInput(doc).set(
                "xpath", "file:content").execute();
        assertNotNull(blob);
        assertEquals(filename, blob.getFileName());
        assertEquals("text/xml", blob.getMimeType());
        assertEquals("<doc>mydoc</doc>", FileUtils.read(blob.getStream()));
        blob.getFile().delete();
    }

    /**
     * Test blobs input / output
     */
    @Test
    public void testGetBlobs() throws Exception {
        // get the root
        Document root = (Document) session.newRequest(FetchDocument.ID).set(
                "value", "/").execute();
        // create a note
        Document note = (Document) session.newRequest(CreateDocument.ID).setInput(
                root).set("type", "Note").set("name", "blobs").set(
                "properties", "dc:title=Blobs Test").execute();
        // attach 2 files to that note
        File file1 = newFile("<doc>mydoc1</doc>");
        File file2 = newFile("<doc>mydoc2</doc>");
        String filename1 = file1.getName();
        String filename2 = file2.getName();
        FileBlob fb1 = new FileBlob(file1);
        fb1.setMimeType("text/xml");
        FileBlob fb2 = new FileBlob(file2);
        fb2.setMimeType("text/xml");
        // TODO attachblob cannot set multiple blobs at once.
        Blobs blobs = new Blobs();
        // blobs.add(fb1);
        // blobs.add(fb2);
        FileBlob blob = (FileBlob) session.newRequest(AttachBlob.ID).setHeader(
                Constants.HEADER_NX_VOIDOP, "true").setInput(fb1).set(
                "document", "/blobs").set("xpath", "files:files").execute();
        // test that output was avoided using Constants.HEADER_NX_VOIDOP
        assertNull(blob);

        // attach second blob
        blob = (FileBlob) session.newRequest(AttachBlob.ID).setHeader(
                Constants.HEADER_NX_VOIDOP, "true").setInput(fb2).set(
                "document", "/blobs").set("xpath", "files:files").execute();
        // test that output was avoided using Constants.HEADER_NX_VOIDOP
        assertNull(blob);

        // now retrieve the note with full schemas
        note = (Document) session.newRequest(DocumentService.FetchDocument).setHeader(
                Constants.HEADER_NX_SCHEMAS, "*").set("value", "/blobs").execute();

        PropertyList list = note.getProperties().getList("files:files");
        assertEquals(2, list.size());

        PropertyMap map = list.getMap(0).getMap("file");
        assertEquals(filename1, map.getString("name"));
        assertEquals("text/xml", map.getString("mime-type"));

        // get the data URL
        String path = map.getString("data");
        blob = (FileBlob) session.getFile(path);
        assertNotNull(blob);
        assertEquals(filename1, blob.getFileName());
        assertEquals("text/xml", blob.getMimeType());
        assertEquals("<doc>mydoc1</doc>", FileUtils.read(blob.getStream()));
        blob.getFile().delete();

        // the same for the second file
        map = list.getMap(1).getMap("file");
        assertEquals(filename2, map.getString("name"));
        assertEquals("text/xml", map.getString("mime-type"));

        // get the data URL
        path = map.getString("data");
        blob = (FileBlob) session.getFile(path);
        assertNotNull(blob);
        assertEquals(filename2, blob.getFileName());
        assertEquals("text/xml", blob.getMimeType());
        assertEquals("<doc>mydoc2</doc>", FileUtils.read(blob.getStream()));
        blob.getFile().delete();

        // now test the GetDocumentBlobs operation on the note document
        blobs = (Blobs) session.newRequest(GetDocumentBlobs.ID).setInput(note).set(
                "xpath", "files:files").execute();
        assertNotNull(blob);
        assertEquals(2, blobs.size());

        // test first blob
        blob = (FileBlob) blobs.get(0);
        assertEquals(filename1, blob.getFileName());
        assertEquals("text/xml", blob.getMimeType());
        assertEquals("<doc>mydoc1</doc>", FileUtils.read(blob.getStream()));
        blob.getFile().delete();

        // test the second one
        blob = (FileBlob) blobs.get(1);
        assertEquals(filename2, blob.getFileName());
        assertEquals("text/xml", blob.getMimeType());
        assertEquals("<doc>mydoc2</doc>", FileUtils.read(blob.getStream()));
        blob.getFile().delete();
    }

    /**
     * Upload blobs to create a zip and download it.
     */
    @Test
    public void testUploadBlobs() throws Exception {
        File file1 = newFile("<doc>mydoc1</doc>");
        File file2 = newFile("<doc>mydoc2</doc>");
        String filename1 = file1.getName();
        String filename2 = file2.getName();
        FileBlob fb1 = new FileBlob(file1);
        fb1.setMimeType("text/xml");
        FileBlob fb2 = new FileBlob(file2);
        fb2.setMimeType("text/xml");
        Blobs blobs = new Blobs();
        blobs.add(fb1);
        blobs.add(fb2);

        FileBlob zip = (FileBlob) session.newRequest(CreateZip.ID).set(
                "filename", "test.zip").setInput(blobs).execute();
        assertNotNull(zip);

        ZipFile zf = new ZipFile(zip.getFile());
        ZipEntry entry1 = zf.getEntry(filename1);
        assertNotNull(entry1);

        ZipEntry entry2 = zf.getEntry(filename2);
        assertNotNull(entry2);
        zip.getFile().delete();
    }

    /**
     * test a chain invocation
     */
    @Test
    public void testChain() throws Exception {
        OperationDocumentation opd = session.getOperation("testchain");
        assertNotNull(opd);

        // get the root
        Document root = (Document) session.newRequest(FetchDocument.ID).set(
                "value", "/").execute();
        // create a folder
        Document folder = (Document) session.newRequest(CreateDocument.ID).setInput(
                root).set("type", "Folder").set("name", "chainTest").execute();

        Document doc = (Document) session.newRequest("testchain").setInput(
                folder).execute();
        assertEquals("/chainTest/chain.doc", doc.getPath());
        assertEquals("Note", doc.getType());

        // fetch again the note
        doc = (Document) session.newRequest(FetchDocument.ID).set("value", doc).execute();
        assertEquals("/chainTest/chain.doc", doc.getPath());
        assertEquals("Note", doc.getType());
    }

    /**
     * test security on a chain - only disable flag is tested - TODO more tests
     * to test each security filter
     */
    @Test
    public void testChainSecurity() throws Exception {
        OperationDocumentation opd = session.getOperation("principals");
        assertNotNull(opd);
        try {
            session.newRequest("principals").setInput(null).execute();
            fail("chains invocation is supposed to fail since it is disabled - should return 404");
        } catch (RemoteException e) {
            assertEquals(404, e.getStatus());
        }
    }

    /**
     * test a chain rollback
     */
    @Test
    public void testChainRollback() throws Exception {

        NuxeoContainer.install();

        // get the root
        Document root = (Document) session.newRequest(FetchDocument.ID).set(
                "value", "/").execute();
        // 1. create a note and exit gracefully
        Document doc = (Document) session.newRequest("exitNoRollback").setInput(
                root).execute();
        assertEquals("/test-exit1", doc.getPath());
        Document note = (Document) session.newRequest(FetchDocument.ID).set(
                "value", "/test-exit1").execute();
        assertEquals(doc.getPath(), note.getPath());

        // 2. create a note and exit with rollback
        doc = (Document) session.newRequest("exitRollback").setInput(
                root).execute();
        assertEquals("/test-exit2", doc.getPath());
        try {
            note = (Document) session.newRequest(FetchDocument.ID).set(
                    "value", "/test-exit2").execute();
            fail("document should not exist");
        } catch (RemoteException e) {
            // do nothing
        }

        // 3. create a note and exit with error (+rollback)
        try {
            doc = (Document) session.newRequest("exitError").setInput(
                root).execute();
            Assert.fail("expected error");
        } catch (RemoteException t) {
            assertTrue(t.getRemoteStackTrace().contains("termination error"));
        }
        // test the note was not created
        try {
            note = (Document) session.newRequest(FetchDocument.ID).set(
                    "value", "/test-exit3").execute();
            fail("document should not exist");
        } catch (RemoteException e) {
            // do nothing
        }

    }

    @Test
    public void queriesArePaginable() throws Exception {
        PaginableDocuments docs = (PaginableDocuments)
        session.newRequest(DocumentPageProviderOperation.ID).set("query",  "SELECT * from Document").set("pageSize", 2).execute();
        final int pageSize = docs.getPageSize();
        final int pageCount = docs.getPageCount();
        assertThat(docs.size(), is(2));
        assertThat(pageSize, is(2));
        assertThat(pageCount, greaterThanOrEqualTo(8));
        assertThat(docs.getTotalSize(), greaterThanOrEqualTo((pageCount-1)*pageSize));
    }


    @Test
    public void testSetArrayProperty() throws Exception {
        Document root = (Document) session.newRequest(FetchDocument.ID).set(
                "value", "/").execute();

        assertNotNull(root);
        assertEquals("/", root.getPath());

        PropertyMap props = new PropertyMap();
        props.set("dc:title", "My Test Folder");
        props.set("dc:description", "test");
        props.set("dc:subjects", "a,b,c\\,d");
        Document folder = (Document) session.newRequest(CreateDocument.ID)
            .setHeader("X-NXDocumentProperties", "*").setInput(
                root).set("type", "Folder").set("name", "myfolder2").set(
                "properties", props).execute();

        assertEquals("My Test Folder", folder.getString("dc:title"));
        assertEquals("test", folder.getString("dc:description"));
        PropertyList ar = (PropertyList)folder.getProperties().get("dc:subjects");
        assertEquals(3, ar.size());
        assertEquals("a", ar.getString(0));
        assertEquals("b", ar.getString(1));
        assertEquals("c,d", ar.getString(2));
    }
    
    @Test
    public void testBooleanProperties() {
        
    }
}<|MERGE_RESOLUTION|>--- conflicted
+++ resolved
@@ -134,22 +134,6 @@
     public void testMultiValued() throws Exception {
         Document root = (Document) session.newRequest(FetchDocument.ID).set(
                 "value", "/").execute();
-<<<<<<< HEAD
-        Document note = (Document) session.newRequest(CreateDocument.ID).setHeader(
-                "X-NXDocumentProperties", "*").setInput(root).set("type",
-                "Note").set("name", "mynote").set("properties",
-                "dc:contributors=me,other").execute();
-        checkHasCorrectContributors(note);
-
-        PaginableDocuments docs = (PaginableDocuments) session.newRequest(
-                DocumentPageProviderOperation.ID).setHeader(
-                "X-NXDocumentProperties", "*").set("query",
-                "SELECT * from Note").set("pageSize", 2).execute();
-
-        assertThat(docs, notNullValue());
-        assertThat(docs.size(), is(1));
-        checkHasCorrectContributors(docs.get(0));
-=======
 
         Document note = (Document) session.newRequest(CreateDocument.ID).setHeader(
                 "X-NXDocumentProperties", "*").setInput(root).set("type", "MV").set(
@@ -165,7 +149,6 @@
         assertThat(docs, notNullValue());
         assertThat(docs.size(), is(1));
         checkHasCorrectMultiValues(docs.get(0));
->>>>>>> 11c4690a
     }
 
     private void checkHasCorrectMultiValues(Document note) {
@@ -624,9 +607,4 @@
         assertEquals("b", ar.getString(1));
         assertEquals("c,d", ar.getString(2));
     }
-    
-    @Test
-    public void testBooleanProperties() {
-        
-    }
 }