<project xmlns="http://maven.apache.org/POM/4.0.0" xmlns:xsi="http://www.w3.org/2001/XMLSchema-instance" xsi:schemaLocation="http://maven.apache.org/POM/4.0.0 http://maven.apache.org/maven-v4_0_0.xsd">
  <modelVersion>4.0.0</modelVersion>

  <parent>
    <groupId>org.nuxeo</groupId>
    <artifactId>nuxeo-ecm</artifactId>
<<<<<<< HEAD
    <version>5.1.7-SNAPSHOT</version>
=======
    <version>5.2-SNAPSHOT</version>
>>>>>>> ae6c0223
  </parent>

  <properties>
    <staging.dir>${project.build.directory}/staging</staging.dir>
  </properties>

  <groupId>org.nuxeo.ecm.distribution</groupId>
  <artifactId>nuxeo-distribution-izpack</artifactId>
  <name>Nuxeo Distribution IzPack Installer</name>
  <description>Build an IzPack installer from a Nuxeo EP zip archive.</description>

  <packaging>pom</packaging>

  <dependencies>

    <dependency>
      <groupId>org.codehaus.izpack</groupId>
      <artifactId>izpack-standalone-compiler</artifactId>
      <version>4.1.1</version>
      <optional>true</optional>
    </dependency>

    <dependency>
      <groupId>org.codehaus.plexus</groupId>
      <artifactId>plexus-utils</artifactId>
      <version>1.5.6</version>
    </dependency>

  </dependencies>

  <build>

    <finalName>nuxeo-ep-${project.version}-installer</finalName>
    <defaultGoal>package</defaultGoal>

    <plugins>
      <!--  copy other checked resource into staging area, expected by install.xml -->
      <plugin>
        <artifactId>maven-antrun-plugin</artifactId>
        <version>1.1</version>
        <executions>
          <execution>
            <id>create-staging-area</id>
            <phase>process-resources</phase>
            <goals>
              <goal>run</goal>
            </goals>
            <configuration>
              <tasks>
                <property file="build.properties" />
                <property name="nuxeo.zip" value="nuxeo-ep.zip" />
                <copy todir="${staging.dir}">
                  <fileset dir="${basedir}/src/izpack" />
                </copy>
                <unzip src="${nuxeo.zip}" dest="${staging.dir}/tmp"/>
                <exec executable="./rename-nuxeo-ep.sh" failonerror="true">
                  <arg value="${staging.dir}/tmp"/>
                  <arg value="${staging.dir}/nuxeo-ep"/>
                </exec>
              </tasks>
            </configuration>
          </execution>

        </executions>
      </plugin>

      <!--  prepare depedencies so that izpack jar tag to pickup at compile time -->
      <plugin>
        <groupId>org.apache.maven.plugins</groupId>
        <artifactId>maven-dependency-plugin</artifactId>
        <executions>
          <execution>
            <id>standard-installer</id>
            <phase>process-resources</phase>
            <goals>
              <goal>copy-dependencies</goal>
            </goals>
            <configuration>
              <stripVersion>true</stripVersion>
              <excludeGroupIds>org.codehaus.izpack</excludeGroupIds> <!-- dont want standalone compiler -->
              <outputDirectory>${staging.dir}/dependency</outputDirectory>
            </configuration>
          </execution>
        </executions>
      </plugin>

      <plugin>
        <groupId>org.codehaus.izpack</groupId>
        <artifactId>izpack-maven-plugin</artifactId>
        <version>1.0-alpha-4</version>
        <configuration>
          <izpackBasedir>${staging.dir}</izpackBasedir>
          <customPanelDirectory>${staging.dir}</customPanelDirectory>
        </configuration>
        <executions>
          <execution>
            <id>standard-installer</id>
            <phase>package</phase>
            <goals>
              <goal>izpack</goal>
            </goals>
          </execution>
        </executions>
      </plugin>

    </plugins>

  </build>


</project><|MERGE_RESOLUTION|>--- conflicted
+++ resolved
@@ -4,11 +4,7 @@
   <parent>
     <groupId>org.nuxeo</groupId>
     <artifactId>nuxeo-ecm</artifactId>
-<<<<<<< HEAD
-    <version>5.1.7-SNAPSHOT</version>
-=======
     <version>5.2-SNAPSHOT</version>
->>>>>>> ae6c0223
   </parent>
 
   <properties>
