--- conflicted
+++ resolved
@@ -27,14 +27,11 @@
       <groupId>org.jboss.seam</groupId>
       <artifactId>jboss-seam</artifactId>
       <scope>provided</scope>
-<<<<<<< HEAD
-=======
     </dependency>
     <dependency>
       <groupId>org.jboss.seam</groupId>
       <artifactId>jboss-seam-remoting</artifactId>
       <scope>provided</scope>
->>>>>>> bb50a560
     </dependency>
     <dependency>
       <groupId>javax.ejb</groupId>
