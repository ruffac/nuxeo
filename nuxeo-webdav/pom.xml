<?xml version="1.0"?>
<project>
<<<<<<< HEAD
  <modelVersion>4.0.0</modelVersion>

  <groupId>org.nuxeo.ecm.webdav</groupId>
  <artifactId>nuxeo-webdav</artifactId>
  <version>0.0.1-SNAPSHOT</version>
  <packaging>jar</packaging>
  <name>Nuxeo WebDAV</name>
  <description>JAX-RS based WebDAV interface to Nuxeo</description>

  <parent>
    <groupId>org.nuxeo</groupId>
    <artifactId>nuxeo-ecm</artifactId>
    <version>5.4.2-SNAPSHOT</version>
  </parent>

  <properties>
    <nuxeo.version>5.4.2-SNAPSHOT</nuxeo.version>
    <jersey-version>1.1.5</jersey-version>
  </properties>

  <dependencies>

    <!-- specific deps for this project -->
    <dependency>
      <groupId>com.sun.jersey</groupId>
      <artifactId>jersey-server</artifactId>
      <version>${jersey-version}</version>
    </dependency>
    <dependency>
      <groupId>com.sun.jersey</groupId>
      <artifactId>jersey-core</artifactId>
      <version>${jersey-version}</version>
    </dependency>
    <dependency>
      <groupId>net.java.dev.webdav</groupId>
      <artifactId>webdav-jaxrs</artifactId>
      <version>1.1</version>
    </dependency>

    <!-- dependencies on Nuxeo -->
    <dependency>
      <groupId>org.nuxeo.ecm.core</groupId>
      <artifactId>nuxeo-core</artifactId>
      <version>${nuxeo.version}</version>
      <scope>provided</scope>
    </dependency>
    <dependency>
      <groupId>org.nuxeo.ecm.core</groupId>
      <artifactId>nuxeo-core-api</artifactId>
      <version>${nuxeo.version}</version>
      <scope>provided</scope>
    </dependency>
    <dependency>
      <groupId>org.nuxeo.ecm.core</groupId>
      <artifactId>nuxeo-core-storage-sql</artifactId>
      <version>${nuxeo.version}</version>
      <scope>provided</scope>
    </dependency>
    <dependency>
      <groupId>org.nuxeo.ecm.core</groupId>
      <artifactId>nuxeo-core-storage-sql-extensions</artifactId>
      <version>${nuxeo.version}</version>
      <scope>provided</scope>
    </dependency>
    <dependency>
      <groupId>org.nuxeo.ecm.platform</groupId>
      <artifactId>nuxeo-platform-dublincore</artifactId>
      <version>${nuxeo.version}</version>
      <scope>provided</scope>
    </dependency>

    <!-- only if using WebEngine -->
    <dependency>
      <groupId>org.nuxeo.ecm.webengine</groupId>
      <artifactId>nuxeo-webengine-core</artifactId>
      <version>${nuxeo.version}</version>
      <scope>provided</scope>
    </dependency>
    <dependency>
      <groupId>org.nuxeo.ecm.webengine</groupId>
      <artifactId>nuxeo-webengine-base</artifactId>
      <version>${nuxeo.version}</version>
      <scope>provided</scope>
    </dependency>

    <!-- for tests -->
    <dependency>
      <groupId>org.nuxeo.runtime</groupId>
      <artifactId>nuxeo-runtime-test</artifactId>
      <version>${nuxeo.version}</version>
      <scope>test</scope>
    </dependency>
    <dependency>
      <groupId>org.mockito</groupId>
      <artifactId>mockito-all</artifactId>
      <version>1.8.5</version>
      <scope>test</scope>
    </dependency>
    <dependency>
      <groupId>org.hamcrest</groupId>
      <artifactId>hamcrest-all</artifactId>
      <version>1.1</version>
      <scope>test</scope>      
    </dependency>
    <dependency>
      <groupId>com.sun.jersey</groupId>
      <artifactId>jersey-client</artifactId>
      <version>${jersey-version}</version>
      <scope>test</scope>
    </dependency>
    <dependency>
      <groupId>com.sun.grizzly</groupId>
      <artifactId>grizzly-servlet-webserver</artifactId>
      <version>1.9.18-f</version>
      <scope>test</scope>
    </dependency>

    <dependency>
      <groupId>org.apache.jackrabbit</groupId>
      <artifactId>jackrabbit-webdav</artifactId>
      <version>2.1.1</version>
      <scope>test</scope>
    </dependency>

    <!--  needed for some reason (to check!) -->
    <dependency>
      <groupId>junit</groupId>
      <artifactId>junit</artifactId>
    </dependency>
    <dependency>
      <groupId>javax.servlet</groupId>
      <artifactId>servlet-api</artifactId>
      <version>2.4</version>
      <scope>provided</scope>
    </dependency>
    <dependency>
      <groupId>javax.ressource</groupId>
      <artifactId>jca-api</artifactId>
    </dependency>
    <dependency>
      <groupId>javax.transaction</groupId>
      <artifactId>jta</artifactId>
    </dependency>
    <dependency>
      <groupId>com.h2database</groupId>
      <artifactId>h2</artifactId>
    </dependency>
    <dependency>
      <groupId>commons-beanutils</groupId>
      <artifactId>commons-beanutils</artifactId>
    </dependency>
    <dependency>
      <groupId>org.apache.lucene</groupId>
      <artifactId>lucene-core</artifactId>
    </dependency>
    <dependency>
      <groupId>commons-logging</groupId>
      <artifactId>commons-logging</artifactId>
    </dependency>

    <dependency>
      <groupId>org.slf4j</groupId>
      <artifactId>slf4j-log4j12</artifactId>
      <version>1.6.1</version>
      <scope>test</scope>
    </dependency>
  </dependencies>

  <repositories>
    <repository>
      <id>public</id>
      <url>http://maven.nuxeo.org/public</url>
      <snapshots>
        <enabled>false</enabled>
      </snapshots>
    </repository>
    <repository>
      <id>public-snapshot</id>
      <url>http://maven.nuxeo.org/public-snapshot</url>
      <snapshots>
        <enabled>true</enabled>
      </snapshots>
    </repository>
  </repositories>

  <build>
    <plugins>

      <!--plugin>
        <artifactId>maven-surefire-plugin</artifactId>
        <configuration>
          <excludes>
            <exclude>**/LitmusTest.class</exclude>
          </excludes>
        </configuration>
      </plugin-->

      <!-- TODO This is bad and need cleanup: no embedded libraries. -->
      <plugin>
        <groupId>org.apache.maven.plugins</groupId>
        <artifactId>maven-dependency-plugin</artifactId>
        <executions>
          <execution>
            <id>copy</id>
            <phase>process-resources</phase>
            <goals>
              <goal>copy</goal>
            </goals>
            <configuration>
              <!--excludeTransistive>true</excludeTransistive -->

              <artifactItems>
                <!-- only if you need to deploy Jersey -->
                <artifactItem>
                  <groupId>com.sun.jersey</groupId>
                  <artifactId>jersey-server</artifactId>
                </artifactItem>
                <artifactItem>
                  <groupId>com.sun.jersey</groupId>
                  <artifactId>jersey-core</artifactId>
                </artifactItem>
                <artifactItem>
                  <groupId>asm</groupId>
                  <artifactId>asm</artifactId>
                  <version>3.1</version>
                </artifactItem>

                <!--  for WebDAV -->
                <artifactItem>
                  <groupId>net.java.dev.webdav</groupId>
                  <artifactId>webdav-jaxrs</artifactId>
                </artifactItem>
              </artifactItems>

              <outputDirectory>${project.build.directory}/classes/lib
              </outputDirectory>
            </configuration>
          </execution>
        </executions>
      </plugin>
    </plugins>
  </build>
=======
    <modelVersion>4.0.0</modelVersion>

    <groupId>org.nuxeo.ecm.webdav</groupId>
    <artifactId>nuxeo-webdav</artifactId>
    <version>0.0.1-SNAPSHOT</version>
    <packaging>jar</packaging>
    <name>Nuxeo WebDAV</name>
    <description>JAX-RS based WebDAV interface to Nuxeo</description>

    <parent>
        <groupId>org.nuxeo</groupId>
        <artifactId>nuxeo-ecm</artifactId>
        <version>5.4.1-SNAPSHOT</version>
    </parent>

    <properties>
        <nuxeo.version>5.4.1-SNAPSHOT</nuxeo.version>
        <jersey-version>1.1.5</jersey-version>
    </properties>

    <dependencies>

        <!-- specific deps for this project -->
        <dependency>
            <groupId>com.sun.jersey</groupId>
            <artifactId>jersey-server</artifactId>
            <version>${jersey-version}</version>
        </dependency>
        <dependency>
            <groupId>com.sun.jersey</groupId>
            <artifactId>jersey-core</artifactId>
            <version>${jersey-version}</version>
        </dependency>
        <dependency>
            <groupId>net.java.dev.webdav</groupId>
            <artifactId>webdav-jaxrs</artifactId>
            <version>1.1.1</version>
        </dependency>

        <!-- dependencies on Nuxeo -->
        <dependency>
            <groupId>org.nuxeo.ecm.core</groupId>
            <artifactId>nuxeo-core</artifactId>
            <version>${nuxeo.version}</version>
            <scope>provided</scope>
        </dependency>
        <dependency>
            <groupId>org.nuxeo.ecm.core</groupId>
            <artifactId>nuxeo-core-api</artifactId>
            <version>${nuxeo.version}</version>
            <scope>provided</scope>
        </dependency>
        <dependency>
            <groupId>org.nuxeo.ecm.core</groupId>
            <artifactId>nuxeo-core-storage-sql</artifactId>
            <version>${nuxeo.version}</version>
            <scope>provided</scope>
        </dependency>
        <dependency>
            <groupId>org.nuxeo.ecm.core</groupId>
            <artifactId>nuxeo-core-storage-sql-extensions</artifactId>
            <version>${nuxeo.version}</version>
            <scope>provided</scope>
        </dependency>
        <dependency>
            <groupId>org.nuxeo.ecm.platform</groupId>
            <artifactId>nuxeo-platform-dublincore</artifactId>
            <version>${nuxeo.version}</version>
            <scope>provided</scope>
        </dependency>

        <!-- only if using WebEngine -->
        <dependency>
            <groupId>org.nuxeo.ecm.webengine</groupId>
            <artifactId>nuxeo-webengine-core</artifactId>
            <version>${nuxeo.version}</version>
            <scope>provided</scope>
        </dependency>
        <dependency>
            <groupId>org.nuxeo.ecm.webengine</groupId>
            <artifactId>nuxeo-webengine-base</artifactId>
            <version>${nuxeo.version}</version>
            <scope>provided</scope>
        </dependency>

        <!-- for tests -->
        <dependency>
            <groupId>org.nuxeo.runtime</groupId>
            <artifactId>nuxeo-runtime-test</artifactId>
            <version>${nuxeo.version}</version>
            <scope>test</scope>
        </dependency>
        <dependency>
            <groupId>org.mockito</groupId>
            <artifactId>mockito-all</artifactId>
            <version>1.8.5</version>
            <scope>test</scope>
        </dependency>
        <dependency>
            <groupId>org.hamcrest</groupId>
            <artifactId>hamcrest-all</artifactId>
            <version>1.1</version>
            <scope>test</scope>
        </dependency>
        <dependency>
            <groupId>com.sun.jersey</groupId>
            <artifactId>jersey-client</artifactId>
            <version>${jersey-version}</version>
            <scope>test</scope>
        </dependency>
        <dependency>
            <groupId>com.sun.grizzly</groupId>
            <artifactId>grizzly-servlet-webserver</artifactId>
            <version>1.9.18-f</version>
            <scope>test</scope>
        </dependency>

        <dependency>
            <groupId>org.apache.jackrabbit</groupId>
            <artifactId>jackrabbit-webdav</artifactId>
            <version>2.1.1</version>
            <scope>test</scope>
        </dependency>

        <!--  needed for some reason (to check!) -->
        <dependency>
            <groupId>junit</groupId>
            <artifactId>junit</artifactId>
        </dependency>
        <dependency>
            <groupId>javax.servlet</groupId>
            <artifactId>servlet-api</artifactId>
            <version>2.4</version>
            <scope>provided</scope>
        </dependency>
        <dependency>
            <groupId>javax.ressource</groupId>
            <artifactId>jca-api</artifactId>
        </dependency>
        <dependency>
            <groupId>javax.transaction</groupId>
            <artifactId>jta</artifactId>
        </dependency>
        <dependency>
            <groupId>com.h2database</groupId>
            <artifactId>h2</artifactId>
        </dependency>
        <dependency>
            <groupId>commons-beanutils</groupId>
            <artifactId>commons-beanutils</artifactId>
        </dependency>
        <dependency>
            <groupId>org.apache.lucene</groupId>
            <artifactId>lucene-core</artifactId>
        </dependency>
        <dependency>
            <groupId>commons-logging</groupId>
            <artifactId>commons-logging</artifactId>
        </dependency>
        <dependency>
            <groupId>commons-lang</groupId>
            <artifactId>commons-lang</artifactId>
        </dependency>

        <dependency>
            <groupId>org.slf4j</groupId>
            <artifactId>slf4j-log4j12</artifactId>
            <version>1.6.1</version>
            <scope>test</scope>
        </dependency>
    </dependencies>

    <repositories>
        <repository>
            <id>public</id>
            <url>http://maven.nuxeo.org/public</url>
            <snapshots>
                <enabled>false</enabled>
            </snapshots>
        </repository>
        <repository>
            <id>public-snapshot</id>
            <url>http://maven.nuxeo.org/public-snapshot</url>
            <snapshots>
                <enabled>true</enabled>
            </snapshots>
        </repository>
    </repositories>

    <build>
        <plugins>

            <!--plugin>
              <artifactId>maven-surefire-plugin</artifactId>
              <configuration>
                <excludes>
                  <exclude>**/LitmusTest.class</exclude>
                </excludes>
              </configuration>
            </plugin-->

            <!-- TODO This is bad and need cleanup: no embedded libraries. -->
            <plugin>
                <groupId>org.apache.maven.plugins</groupId>
                <artifactId>maven-dependency-plugin</artifactId>
                <executions>
                    <execution>
                        <id>copy</id>
                        <phase>process-resources</phase>
                        <goals>
                            <goal>copy</goal>
                        </goals>
                        <configuration>
                            <!--excludeTransistive>true</excludeTransistive -->

                            <artifactItems>
                                <!-- only if you need to deploy Jersey -->
                                <artifactItem>
                                    <groupId>com.sun.jersey</groupId>
                                    <artifactId>jersey-server</artifactId>
                                </artifactItem>
                                <artifactItem>
                                    <groupId>com.sun.jersey</groupId>
                                    <artifactId>jersey-core</artifactId>
                                </artifactItem>
                                <artifactItem>
                                    <groupId>asm</groupId>
                                    <artifactId>asm</artifactId>
                                    <version>3.1</version>
                                </artifactItem>

                                <!--  for WebDAV -->
                                <artifactItem>
                                    <groupId>net.java.dev.webdav</groupId>
                                    <artifactId>webdav-jaxrs</artifactId>
                                </artifactItem>
                            </artifactItems>

                            <outputDirectory>${project.build.directory}/classes/lib
                            </outputDirectory>
                        </configuration>
                    </execution>
                </executions>
            </plugin>
        </plugins>
    </build>
>>>>>>> 22b8f22e

</project><|MERGE_RESOLUTION|>--- conflicted
+++ resolved
@@ -1,74 +1,59 @@
 <?xml version="1.0"?>
-<project>
-<<<<<<< HEAD
+<project xmlns="http://maven.apache.org/POM/4.0.0" xmlns:xsi="http://www.w3.org/2001/XMLSchema-instance"
+  xsi:schemaLocation="http://maven.apache.org/POM/4.0.0 http://maven.apache.org/maven-v4_0_0.xsd">
   <modelVersion>4.0.0</modelVersion>
+
+  <parent>
+    <groupId>org.nuxeo.ecm.platform</groupId>
+    <artifactId>nuxeo-filesystem-connectors</artifactId>
+    <version>5.4.2-SNAPSHOT</version>
+  </parent>
 
   <groupId>org.nuxeo.ecm.webdav</groupId>
   <artifactId>nuxeo-webdav</artifactId>
-  <version>0.0.1-SNAPSHOT</version>
-  <packaging>jar</packaging>
   <name>Nuxeo WebDAV</name>
   <description>JAX-RS based WebDAV interface to Nuxeo</description>
 
-  <parent>
-    <groupId>org.nuxeo</groupId>
-    <artifactId>nuxeo-ecm</artifactId>
-    <version>5.4.2-SNAPSHOT</version>
-  </parent>
-
-  <properties>
-    <nuxeo.version>5.4.2-SNAPSHOT</nuxeo.version>
-    <jersey-version>1.1.5</jersey-version>
-  </properties>
-
   <dependencies>
 
     <!-- specific deps for this project -->
     <dependency>
       <groupId>com.sun.jersey</groupId>
       <artifactId>jersey-server</artifactId>
-      <version>${jersey-version}</version>
     </dependency>
     <dependency>
       <groupId>com.sun.jersey</groupId>
       <artifactId>jersey-core</artifactId>
-      <version>${jersey-version}</version>
     </dependency>
     <dependency>
       <groupId>net.java.dev.webdav</groupId>
       <artifactId>webdav-jaxrs</artifactId>
-      <version>1.1</version>
     </dependency>
 
     <!-- dependencies on Nuxeo -->
     <dependency>
       <groupId>org.nuxeo.ecm.core</groupId>
       <artifactId>nuxeo-core</artifactId>
-      <version>${nuxeo.version}</version>
       <scope>provided</scope>
     </dependency>
     <dependency>
       <groupId>org.nuxeo.ecm.core</groupId>
       <artifactId>nuxeo-core-api</artifactId>
-      <version>${nuxeo.version}</version>
       <scope>provided</scope>
     </dependency>
     <dependency>
       <groupId>org.nuxeo.ecm.core</groupId>
       <artifactId>nuxeo-core-storage-sql</artifactId>
-      <version>${nuxeo.version}</version>
       <scope>provided</scope>
     </dependency>
     <dependency>
       <groupId>org.nuxeo.ecm.core</groupId>
       <artifactId>nuxeo-core-storage-sql-extensions</artifactId>
-      <version>${nuxeo.version}</version>
       <scope>provided</scope>
     </dependency>
     <dependency>
       <groupId>org.nuxeo.ecm.platform</groupId>
       <artifactId>nuxeo-platform-dublincore</artifactId>
-      <version>${nuxeo.version}</version>
       <scope>provided</scope>
     </dependency>
 
@@ -76,13 +61,11 @@
     <dependency>
       <groupId>org.nuxeo.ecm.webengine</groupId>
       <artifactId>nuxeo-webengine-core</artifactId>
-      <version>${nuxeo.version}</version>
       <scope>provided</scope>
     </dependency>
     <dependency>
       <groupId>org.nuxeo.ecm.webengine</groupId>
       <artifactId>nuxeo-webengine-base</artifactId>
-      <version>${nuxeo.version}</version>
       <scope>provided</scope>
     </dependency>
 
@@ -90,42 +73,36 @@
     <dependency>
       <groupId>org.nuxeo.runtime</groupId>
       <artifactId>nuxeo-runtime-test</artifactId>
-      <version>${nuxeo.version}</version>
       <scope>test</scope>
     </dependency>
     <dependency>
       <groupId>org.mockito</groupId>
       <artifactId>mockito-all</artifactId>
-      <version>1.8.5</version>
       <scope>test</scope>
     </dependency>
     <dependency>
       <groupId>org.hamcrest</groupId>
       <artifactId>hamcrest-all</artifactId>
-      <version>1.1</version>
-      <scope>test</scope>      
+      <scope>test</scope>
     </dependency>
     <dependency>
       <groupId>com.sun.jersey</groupId>
       <artifactId>jersey-client</artifactId>
-      <version>${jersey-version}</version>
       <scope>test</scope>
     </dependency>
     <dependency>
       <groupId>com.sun.grizzly</groupId>
       <artifactId>grizzly-servlet-webserver</artifactId>
-      <version>1.9.18-f</version>
       <scope>test</scope>
     </dependency>
 
     <dependency>
       <groupId>org.apache.jackrabbit</groupId>
       <artifactId>jackrabbit-webdav</artifactId>
-      <version>2.1.1</version>
-      <scope>test</scope>
-    </dependency>
-
-    <!--  needed for some reason (to check!) -->
+      <scope>test</scope>
+    </dependency>
+
+    <!-- needed for some reason (to check!) -->
     <dependency>
       <groupId>junit</groupId>
       <artifactId>junit</artifactId>
@@ -133,7 +110,6 @@
     <dependency>
       <groupId>javax.servlet</groupId>
       <artifactId>servlet-api</artifactId>
-      <version>2.4</version>
       <scope>provided</scope>
     </dependency>
     <dependency>
@@ -160,11 +136,14 @@
       <groupId>commons-logging</groupId>
       <artifactId>commons-logging</artifactId>
     </dependency>
+    <dependency>
+      <groupId>commons-lang</groupId>
+      <artifactId>commons-lang</artifactId>
+    </dependency>
 
     <dependency>
       <groupId>org.slf4j</groupId>
       <artifactId>slf4j-log4j12</artifactId>
-      <version>1.6.1</version>
       <scope>test</scope>
     </dependency>
   </dependencies>
@@ -189,14 +168,9 @@
   <build>
     <plugins>
 
-      <!--plugin>
-        <artifactId>maven-surefire-plugin</artifactId>
-        <configuration>
-          <excludes>
-            <exclude>**/LitmusTest.class</exclude>
-          </excludes>
-        </configuration>
-      </plugin-->
+      <!--plugin> <artifactId>maven-surefire-plugin</artifactId> <configuration>
+        <excludes> <exclude>**/LitmusTest.class</exclude> </excludes> </configuration>
+        </plugin -->
 
       <!-- TODO This is bad and need cleanup: no embedded libraries. -->
       <plugin>
@@ -228,7 +202,7 @@
                   <version>3.1</version>
                 </artifactItem>
 
-                <!--  for WebDAV -->
+                <!-- for WebDAV -->
                 <artifactItem>
                   <groupId>net.java.dev.webdav</groupId>
                   <artifactId>webdav-jaxrs</artifactId>
@@ -243,253 +217,5 @@
       </plugin>
     </plugins>
   </build>
-=======
-    <modelVersion>4.0.0</modelVersion>
-
-    <groupId>org.nuxeo.ecm.webdav</groupId>
-    <artifactId>nuxeo-webdav</artifactId>
-    <version>0.0.1-SNAPSHOT</version>
-    <packaging>jar</packaging>
-    <name>Nuxeo WebDAV</name>
-    <description>JAX-RS based WebDAV interface to Nuxeo</description>
-
-    <parent>
-        <groupId>org.nuxeo</groupId>
-        <artifactId>nuxeo-ecm</artifactId>
-        <version>5.4.1-SNAPSHOT</version>
-    </parent>
-
-    <properties>
-        <nuxeo.version>5.4.1-SNAPSHOT</nuxeo.version>
-        <jersey-version>1.1.5</jersey-version>
-    </properties>
-
-    <dependencies>
-
-        <!-- specific deps for this project -->
-        <dependency>
-            <groupId>com.sun.jersey</groupId>
-            <artifactId>jersey-server</artifactId>
-            <version>${jersey-version}</version>
-        </dependency>
-        <dependency>
-            <groupId>com.sun.jersey</groupId>
-            <artifactId>jersey-core</artifactId>
-            <version>${jersey-version}</version>
-        </dependency>
-        <dependency>
-            <groupId>net.java.dev.webdav</groupId>
-            <artifactId>webdav-jaxrs</artifactId>
-            <version>1.1.1</version>
-        </dependency>
-
-        <!-- dependencies on Nuxeo -->
-        <dependency>
-            <groupId>org.nuxeo.ecm.core</groupId>
-            <artifactId>nuxeo-core</artifactId>
-            <version>${nuxeo.version}</version>
-            <scope>provided</scope>
-        </dependency>
-        <dependency>
-            <groupId>org.nuxeo.ecm.core</groupId>
-            <artifactId>nuxeo-core-api</artifactId>
-            <version>${nuxeo.version}</version>
-            <scope>provided</scope>
-        </dependency>
-        <dependency>
-            <groupId>org.nuxeo.ecm.core</groupId>
-            <artifactId>nuxeo-core-storage-sql</artifactId>
-            <version>${nuxeo.version}</version>
-            <scope>provided</scope>
-        </dependency>
-        <dependency>
-            <groupId>org.nuxeo.ecm.core</groupId>
-            <artifactId>nuxeo-core-storage-sql-extensions</artifactId>
-            <version>${nuxeo.version}</version>
-            <scope>provided</scope>
-        </dependency>
-        <dependency>
-            <groupId>org.nuxeo.ecm.platform</groupId>
-            <artifactId>nuxeo-platform-dublincore</artifactId>
-            <version>${nuxeo.version}</version>
-            <scope>provided</scope>
-        </dependency>
-
-        <!-- only if using WebEngine -->
-        <dependency>
-            <groupId>org.nuxeo.ecm.webengine</groupId>
-            <artifactId>nuxeo-webengine-core</artifactId>
-            <version>${nuxeo.version}</version>
-            <scope>provided</scope>
-        </dependency>
-        <dependency>
-            <groupId>org.nuxeo.ecm.webengine</groupId>
-            <artifactId>nuxeo-webengine-base</artifactId>
-            <version>${nuxeo.version}</version>
-            <scope>provided</scope>
-        </dependency>
-
-        <!-- for tests -->
-        <dependency>
-            <groupId>org.nuxeo.runtime</groupId>
-            <artifactId>nuxeo-runtime-test</artifactId>
-            <version>${nuxeo.version}</version>
-            <scope>test</scope>
-        </dependency>
-        <dependency>
-            <groupId>org.mockito</groupId>
-            <artifactId>mockito-all</artifactId>
-            <version>1.8.5</version>
-            <scope>test</scope>
-        </dependency>
-        <dependency>
-            <groupId>org.hamcrest</groupId>
-            <artifactId>hamcrest-all</artifactId>
-            <version>1.1</version>
-            <scope>test</scope>
-        </dependency>
-        <dependency>
-            <groupId>com.sun.jersey</groupId>
-            <artifactId>jersey-client</artifactId>
-            <version>${jersey-version}</version>
-            <scope>test</scope>
-        </dependency>
-        <dependency>
-            <groupId>com.sun.grizzly</groupId>
-            <artifactId>grizzly-servlet-webserver</artifactId>
-            <version>1.9.18-f</version>
-            <scope>test</scope>
-        </dependency>
-
-        <dependency>
-            <groupId>org.apache.jackrabbit</groupId>
-            <artifactId>jackrabbit-webdav</artifactId>
-            <version>2.1.1</version>
-            <scope>test</scope>
-        </dependency>
-
-        <!--  needed for some reason (to check!) -->
-        <dependency>
-            <groupId>junit</groupId>
-            <artifactId>junit</artifactId>
-        </dependency>
-        <dependency>
-            <groupId>javax.servlet</groupId>
-            <artifactId>servlet-api</artifactId>
-            <version>2.4</version>
-            <scope>provided</scope>
-        </dependency>
-        <dependency>
-            <groupId>javax.ressource</groupId>
-            <artifactId>jca-api</artifactId>
-        </dependency>
-        <dependency>
-            <groupId>javax.transaction</groupId>
-            <artifactId>jta</artifactId>
-        </dependency>
-        <dependency>
-            <groupId>com.h2database</groupId>
-            <artifactId>h2</artifactId>
-        </dependency>
-        <dependency>
-            <groupId>commons-beanutils</groupId>
-            <artifactId>commons-beanutils</artifactId>
-        </dependency>
-        <dependency>
-            <groupId>org.apache.lucene</groupId>
-            <artifactId>lucene-core</artifactId>
-        </dependency>
-        <dependency>
-            <groupId>commons-logging</groupId>
-            <artifactId>commons-logging</artifactId>
-        </dependency>
-        <dependency>
-            <groupId>commons-lang</groupId>
-            <artifactId>commons-lang</artifactId>
-        </dependency>
-
-        <dependency>
-            <groupId>org.slf4j</groupId>
-            <artifactId>slf4j-log4j12</artifactId>
-            <version>1.6.1</version>
-            <scope>test</scope>
-        </dependency>
-    </dependencies>
-
-    <repositories>
-        <repository>
-            <id>public</id>
-            <url>http://maven.nuxeo.org/public</url>
-            <snapshots>
-                <enabled>false</enabled>
-            </snapshots>
-        </repository>
-        <repository>
-            <id>public-snapshot</id>
-            <url>http://maven.nuxeo.org/public-snapshot</url>
-            <snapshots>
-                <enabled>true</enabled>
-            </snapshots>
-        </repository>
-    </repositories>
-
-    <build>
-        <plugins>
-
-            <!--plugin>
-              <artifactId>maven-surefire-plugin</artifactId>
-              <configuration>
-                <excludes>
-                  <exclude>**/LitmusTest.class</exclude>
-                </excludes>
-              </configuration>
-            </plugin-->
-
-            <!-- TODO This is bad and need cleanup: no embedded libraries. -->
-            <plugin>
-                <groupId>org.apache.maven.plugins</groupId>
-                <artifactId>maven-dependency-plugin</artifactId>
-                <executions>
-                    <execution>
-                        <id>copy</id>
-                        <phase>process-resources</phase>
-                        <goals>
-                            <goal>copy</goal>
-                        </goals>
-                        <configuration>
-                            <!--excludeTransistive>true</excludeTransistive -->
-
-                            <artifactItems>
-                                <!-- only if you need to deploy Jersey -->
-                                <artifactItem>
-                                    <groupId>com.sun.jersey</groupId>
-                                    <artifactId>jersey-server</artifactId>
-                                </artifactItem>
-                                <artifactItem>
-                                    <groupId>com.sun.jersey</groupId>
-                                    <artifactId>jersey-core</artifactId>
-                                </artifactItem>
-                                <artifactItem>
-                                    <groupId>asm</groupId>
-                                    <artifactId>asm</artifactId>
-                                    <version>3.1</version>
-                                </artifactItem>
-
-                                <!--  for WebDAV -->
-                                <artifactItem>
-                                    <groupId>net.java.dev.webdav</groupId>
-                                    <artifactId>webdav-jaxrs</artifactId>
-                                </artifactItem>
-                            </artifactItems>
-
-                            <outputDirectory>${project.build.directory}/classes/lib
-                            </outputDirectory>
-                        </configuration>
-                    </execution>
-                </executions>
-            </plugin>
-        </plugins>
-    </build>
->>>>>>> 22b8f22e
 
 </project>