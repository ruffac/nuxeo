/*
 * (C) Copyright 2006-2007 Nuxeo SAS (http://nuxeo.com/) and contributors.
 *
 * All rights reserved. This program and the accompanying materials
 * are made available under the terms of the GNU Lesser General Public License
 * (LGPL) version 2.1 which accompanies this distribution, and is available at
 * http://www.gnu.org/licenses/lgpl.html
 *
 * This library is distributed in the hope that it will be useful,
 * but WITHOUT ANY WARRANTY; without even the implied warranty of
 * MERCHANTABILITY or FITNESS FOR A PARTICULAR PURPOSE. See the GNU
 * Lesser General Public License for more details.
 *
 * Contributors:
 *     Nuxeo - initial API and implementation
 *
 * $Id: JOOoConvertPluginImpl.java 18651 2007-05-13 20:28:53Z sfermigier $
 */

package org.nuxeo.ecm.platform.uidgen;

import java.util.Calendar;
import java.util.GregorianCalendar;
import java.util.HashMap;
import java.util.Map;

import org.apache.commons.logging.Log;
import org.apache.commons.logging.LogFactory;
import org.nuxeo.ecm.core.NXCore;
import org.nuxeo.ecm.core.api.DocumentModel;
import org.nuxeo.ecm.core.api.impl.DataModelImpl;
import org.nuxeo.ecm.core.api.impl.DocumentModelImpl;
import org.nuxeo.ecm.core.listener.CoreEventListenerService;
import org.nuxeo.ecm.core.listener.EventListener;
import org.nuxeo.ecm.core.schema.SchemaManager;
import org.nuxeo.ecm.core.schema.SchemaNames;
import org.nuxeo.ecm.core.schema.TypeRef;
import org.nuxeo.ecm.core.schema.types.QName;
import org.nuxeo.ecm.core.schema.types.SchemaImpl;
import org.nuxeo.ecm.core.schema.types.Type;
import org.nuxeo.ecm.core.schema.types.primitives.StringType;
import org.nuxeo.ecm.platform.uidgen.service.ServiceHelper;
import org.nuxeo.ecm.platform.uidgen.service.UIDGeneratorService;
import org.nuxeo.runtime.api.Framework;
import org.nuxeo.runtime.test.NXRuntimeTestCase;

public class TestUIDGeneratorService extends NXRuntimeTestCase {

    final Log log = LogFactory.getLog(TestUIDGeneratorService.class);

    @Override
    protected void setUp() throws Exception {
        super.setUp();

        deployBundle("org.nuxeo.ecm.core.schema");
        deployBundle("org.nuxeo.ecm.core"); // for dublincore
        // define geide schema
        SchemaImpl sch = new SchemaImpl("geide");
        sch.addField(QName.valueOf("application_emetteur"), new TypeRef<Type>(SchemaNames.BUILTIN, StringType.ID));
        sch.addField(QName.valueOf("atelier_emetteur"), new TypeRef<Type>(SchemaNames.BUILTIN, StringType.ID));
        Framework.getLocalService(SchemaManager.class).registerSchema(sch);

<<<<<<< HEAD
        deploy("nxuidgenerator-bundle.xml");
        deploy("nxuidgenerator-bundle-contrib.xml");
=======
        deployContrib("org.nuxeo.ecm.platform.uidgen.core.tests",
                "nxuidgenerator-bundle.xml");
        deployContrib("org.nuxeo.ecm.platform.uidgen.core.tests",
                "nxuidgenerator-bundle-contrib.xml");

>>>>>>> dfbbb396
    }

    private static CoreEventListenerService getListenerService() {
        return NXCore.getCoreEventListenerService();
    }

    public void testServiceRegistration() {
        CoreEventListenerService listenerService = getListenerService();
        assertNotNull(listenerService);
        EventListener dcListener = listenerService.getEventListenerByName("uidlistener");
        assertNotNull(dcListener);
        log.info("UIDGenerator listener registered");
    }

    public void testStorageService() {
        UIDGeneratorService service = ServiceHelper.getUIDGeneratorService();
        assertNotNull(service);
    }

    private static DocumentModel createDocumentModel(String type) {
        DocumentModelImpl docModel = new DocumentModelImpl(type);
        Map<String, Object> dcMap = new HashMap<String, Object>();
        dcMap.put("title", null);
        dcMap.put("description", null);
        docModel.addDataModel(new DataModelImpl("dublincore", dcMap));
        Map<String, Object> geideMap = new HashMap<String, Object>();
        geideMap.put("application_emetteur", null);
        docModel.addDataModel(new DataModelImpl("geide", geideMap));
        return docModel;
    }

    public void testUIDGenerator() throws Exception {
        String docTypeName = "GeideDoc";
        // create Geide doc
        DocumentModel gdoc = createDocumentModel(docTypeName);
        gdoc.setProperty("dublincore", "title", "testGdoc_Title");
        gdoc.setProperty("dublincore", "description", "testGdoc_description");
        gdoc.setProperty("geide", "application_emetteur", "T4");

        UIDGeneratorService service = ServiceHelper.getUIDGeneratorService();
        String uid = service.createUID(gdoc);

        final int year = new GregorianCalendar().get(Calendar.YEAR);
        final String expected = "T4" + year + "00001";
        assertEquals(expected, uid);
    }

}<|MERGE_RESOLUTION|>--- conflicted
+++ resolved
@@ -60,16 +60,11 @@
         sch.addField(QName.valueOf("atelier_emetteur"), new TypeRef<Type>(SchemaNames.BUILTIN, StringType.ID));
         Framework.getLocalService(SchemaManager.class).registerSchema(sch);
 
-<<<<<<< HEAD
-        deploy("nxuidgenerator-bundle.xml");
-        deploy("nxuidgenerator-bundle-contrib.xml");
-=======
         deployContrib("org.nuxeo.ecm.platform.uidgen.core.tests",
                 "nxuidgenerator-bundle.xml");
         deployContrib("org.nuxeo.ecm.platform.uidgen.core.tests",
                 "nxuidgenerator-bundle-contrib.xml");
 
->>>>>>> dfbbb396
     }
 
     private static CoreEventListenerService getListenerService() {
@@ -89,7 +84,7 @@
         assertNotNull(service);
     }
 
-    private static DocumentModel createDocumentModel(String type) {
+    private static DocumentModel createDocumentModel(String type) throws Exception {
         DocumentModelImpl docModel = new DocumentModelImpl(type);
         Map<String, Object> dcMap = new HashMap<String, Object>();
         dcMap.put("title", null);
