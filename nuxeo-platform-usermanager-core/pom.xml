<project xmlns="http://maven.apache.org/POM/4.0.0" xmlns:xsi="http://www.w3.org/2001/XMLSchema-instance" xsi:schemaLocation="http://maven.apache.org/POM/4.0.0 http://maven.apache.org/maven-v4_0_0.xsd">
  <modelVersion>4.0.0</modelVersion>

  <parent>
    <groupId>org.nuxeo.ecm.platform</groupId>
    <artifactId>nuxeo-platform-parent</artifactId>
    <version>5.2-SNAPSHOT</version>
  </parent>

  <artifactId>nuxeo-platform-usermanager-core</artifactId>
  <name>Nuxeo User Manager - Core</name>
  <description>
    Nuxeo Enterprise Platform: User Manager - Core.
  </description>

  <dependencies>
    <dependency>
      <groupId>org.nuxeo.ecm.platform</groupId>
      <artifactId>nuxeo-platform-usermanager-api</artifactId>
    </dependency>
    <dependency>
      <groupId>org.nuxeo.ecm.core</groupId>
      <artifactId>nuxeo-core-api</artifactId>
    </dependency>
    <dependency>
      <groupId>org.nuxeo.ecm.platform</groupId>
      <artifactId>nuxeo-platform-directory-api</artifactId>
    </dependency>

<<<<<<< HEAD
    <dependency>
      <groupId>log4j</groupId>
      <artifactId>log4j</artifactId>
    </dependency>
=======
>>>>>>> b8a83cd2
    <dependency>
      <groupId>javax.ejb</groupId>
      <artifactId>ejb</artifactId>
    </dependency>
    <dependency>
      <groupId>jboss</groupId>
      <artifactId>jboss-annotations-ejb3</artifactId>
    </dependency>
    <dependency>
      <groupId>org.osgi</groupId>
      <artifactId>osgi_R4_core</artifactId>
    </dependency>

    <dependency>
      <groupId>org.nuxeo.runtime</groupId>
      <artifactId>nuxeo-runtime-osgi</artifactId>
      <scope>test</scope>
    </dependency>

    <dependency>
      <groupId>org.nuxeo.ecm.platform</groupId>
      <artifactId>nuxeo-platform-directory-sql</artifactId>
      <scope>test</scope>
    </dependency>
    <dependency>
      <groupId>hsqldb</groupId>
      <artifactId>hsqldb</artifactId>
      <scope>test</scope>
    </dependency>
  </dependencies>

</project><|MERGE_RESOLUTION|>--- conflicted
+++ resolved
@@ -27,13 +27,10 @@
       <artifactId>nuxeo-platform-directory-api</artifactId>
     </dependency>
 
-<<<<<<< HEAD
     <dependency>
       <groupId>log4j</groupId>
       <artifactId>log4j</artifactId>
     </dependency>
-=======
->>>>>>> b8a83cd2
     <dependency>
       <groupId>javax.ejb</groupId>
       <artifactId>ejb</artifactId>
@@ -52,7 +49,6 @@
       <artifactId>nuxeo-runtime-osgi</artifactId>
       <scope>test</scope>
     </dependency>
-
     <dependency>
       <groupId>org.nuxeo.ecm.platform</groupId>
       <artifactId>nuxeo-platform-directory-sql</artifactId>
